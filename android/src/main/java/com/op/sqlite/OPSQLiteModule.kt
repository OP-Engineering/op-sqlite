package com.op.sqlite

import android.util.Log
import com.facebook.react.bridge.ReactApplicationContext
import com.facebook.react.bridge.ReactMethod
import com.facebook.react.module.annotations.ReactModule;
import java.io.File
import java.io.FileOutputStream
import java.io.InputStream
import java.io.OutputStream

@ReactModule(name = OPSQLiteModule.NAME)
internal class OPSQLiteModule(context: ReactApplicationContext?) :
    NativeOPSQLiteSpec(context) {
    override fun getName(): String {
        return NAME
    }

    override fun getTypedExportedConstants(): MutableMap<String, Any> {
        val constants: MutableMap<String, Any> = HashMap()
        val context = reactApplicationContext
        val dbPath = context
            .getDatabasePath("defaultDatabase")
            .absolutePath
            .replace("defaultDatabase", "")
        constants["ANDROID_DATABASE_PATH"] = dbPath
        val filesPath = context.filesDir.absolutePath
        constants["ANDROID_FILES_PATH"] = filesPath
        val externalFilesDir = context.getExternalFilesDir(null)!!.absolutePath
        constants["ANDROID_EXTERNAL_FILES_PATH"] = externalFilesDir
        constants["IOS_DOCUMENT_PATH"] = ""
        constants["IOS_LIBRARY_PATH"] = ""
        return constants
    }

    @ReactMethod(isBlockingSynchronousMethod = true)
    override fun install(): Boolean {
        return try {
            OPSQLiteBridge.instance.install(reactApplicationContext)
            true
        } catch (exception: Exception) {
            Log.e(NAME, "Install exception: $exception")
            false
        }
    }

<<<<<<< HEAD
    override fun invalidate() {
        super.invalidate()
=======
    @ReactMethod(isBlockingSynchronousMethod = true)
    override fun moveAssetsDatabase(name: String, extension: String): Boolean {
        val context = reactApplicationContext
        val assetsManager = context.assets

        try {

//            val assets = assetsManager.list("");
            // Open the input stream for the asset file
            val inputStream: InputStream = assetsManager.open("custom/$name.$extension")

            // Create the output file in the documents directory
            val databasesFolder = context
                .getDatabasePath("defaultDatabase")
                .absolutePath
                .replace("defaultDatabase", "")

            val outputFile = File(databasesFolder, "$name.$extension")

            if (outputFile.exists()) {
                return true
            }

            // Open the output stream for the output file
            val outputStream: OutputStream = FileOutputStream(outputFile)

            // Copy the contents from the input stream to the output stream
            val buffer = ByteArray(1024)
            var length: Int
            while (inputStream.read(buffer).also { length = it } > 0) {
                outputStream.write(buffer, 0, length)
            }

            // Close the streams
            inputStream.close()
            outputStream.close()

            return true
        } catch (exception: Exception) {
            return false
        }
    }

    override fun onCatalystInstanceDestroy() {
>>>>>>> 4027ba92
        OPSQLiteBridge.instance.clearState()
    }

    companion object {
        init {
            System.loadLibrary("op-sqlite")
        }

        const val NAME = "OPSQLite"
    }
}<|MERGE_RESOLUTION|>--- conflicted
+++ resolved
@@ -44,18 +44,12 @@
         }
     }
 
-<<<<<<< HEAD
-    override fun invalidate() {
-        super.invalidate()
-=======
     @ReactMethod(isBlockingSynchronousMethod = true)
     override fun moveAssetsDatabase(name: String, extension: String): Boolean {
         val context = reactApplicationContext
         val assetsManager = context.assets
 
         try {
-
-//            val assets = assetsManager.list("");
             // Open the input stream for the asset file
             val inputStream: InputStream = assetsManager.open("custom/$name.$extension")
 
@@ -91,8 +85,8 @@
         }
     }
 
-    override fun onCatalystInstanceDestroy() {
->>>>>>> 4027ba92
+   override fun invalidate() {
+        super.invalidate()
         OPSQLiteBridge.instance.clearState()
     }
 
