![screenshot](https://raw.githubusercontent.com/OP-Engineering/op-sqlcipher/main/Header.png)

<div align="center">
  <pre align="center">
    yarn add @op-engineering/op-sqlcipher
    npx pod-install</pre>
  <br />
</div>
<br />

OP SQLCipher embeds the latest version of [SQLCipher](https://github.com/sqlcipher/sqlcipher) and provides a low-level (JSI-backed) API to execute SQL queries.

**SQLCipher embedded SQLite version: 3.42.0**

Created by [@ospfranco](https://twitter.com/ospfranco). **Please consider Sponsoring**, none of this work is for free. I pay for it with my time and knowledge. If you are a company in need of help with your React Native/React apps feel free to reach out. I also do a lot of C++ and nowadays Rust.

## Benchmarks

You can find the [benchmarking code in the example app](https://github.com/OP-Engineering/op-sqlite/blob/main/example/src/Database.ts#L44). You should expect anywhere between a 5x to an 8x improvement over non-JSI packages, and now a 5x to 8x improvement over quick-sqlite and expo-sqlite. Loading a 300k record database (in milliseconds).

![benchmark](benchmark.png)

Memory consumption is also is also 1/4 compared to `react-native-quick-sqlite`. This query used to take 1.2 GB of peak memory usage, and now runs in 250mbs.

# Encryption

If you need to encrypt your entire database, there is [`op-sqlcipher`](https://github.com/OP-Engineering/op-sqlcipher), which is a fork of this library that uses [SQLCipher](https://github.com/sqlcipher/sqlcipher). It completely encrypts the database with minimal overhead.

# Database Location

<<<<<<< HEAD
The library creates/opens databases by appending the passed name plus, the [library directory on iOS](https://github.com/OP-Engineering/op-sqlcipher/blob/main/ios/OPSQLite.mm#L51) and the [database directory on Android](https://github.com/OP-Engineering/op-sqlcipher/blob/main/android/src/main/java/com/op/sqlite/OPSQLiteBridge.java#L18). If you are migrating from `react-native-quick-sqlite` you will have to move your library using one of the many react-native fs libraries.
=======
## Default location
>>>>>>> 78f78fba

If you don't pass a `location` the library creates/opens databases by appending the passed name plus, the [library directory on iOS](https://github.com/OP-Engineering/op-sqlite/blob/main/ios/OPSQLite.mm#L51) and the [database directory on Android](https://github.com/OP-Engineering/op-sqlite/blob/main/android/src/main/java/com/op/sqlite/OPSQLiteBridge.java#L18).

## Relative location

You can use relative location to navigate in and out of the **default location**

```ts
import { open } from '@op-engineering/op-sqlcipher';

const db = open({
  name: 'myDB',
  location: '../files/databases',
  encryptionKey: 'YOUR ENCRYPTION KEY, KEEP IT SOMEWHERE SAFE', // for example turbo-secure-storage
});
```

Note that on iOS the file system is sand-boxed, so you cannot access files/directories outside your app bundle directories.

## Passing absolute paths

You can also pass absolute paths to completely change the location of the database, the library exports useful paths you can use:

```ts
import {
  IOS_LIBRARY_PATH, // Default iOS
  IOS_DOCUMENT_PATH,
  ANDROID_DATABASE_PATH, // Default Android
  ANDROID_FILES_PATH,
  ANDROID_EXTERNAL_FILES_PATH,
  open,
} from '@op-engineering/op-sqlite';

const db = open({
  name: 'myDb',
  location: Platform.OS === 'ios' ? IOS_LIBRARY_PATH : ANDROID_DATABASE_PATH,
});
```

Here is an example if you want to access the SD card app's directory:

```ts
const db = open({
  name: 'myDB',
  location:
    Platform.OS === 'ios' ? IOS_LIBRARY_PATH : ANDROID_EXTERNAL_FILES_PATH,
});
```

You can even drill down:

```ts
const db = open({
  name: 'myDB',
  location:
    Platform.OS === 'ios'
      ? IOS_LIBRARY_PATH
      : `${ANDROID_EXTERNAL_FILES_PATH}/dbs/`,
});
```

## In-memory

Using SQLite in-memory mode is supported by passing a `':memory:'` as a location:

```ts
import { open } from '@op-engineering/op-sqlcipher';

const largeDb = open({
  name: 'inMemoryDb',
<<<<<<< HEAD
  inMemory: true,
  encryptionKey: 'YOUR ENCRYPTION KEY, KEEP IT SOMEWHERE SAFE', // for example turbo-secure-storage
=======
  location: ':memory:',
>>>>>>> 78f78fba
});
```

# API

```typescript
import {open} from '@op-engineering/op-sqlcipher'

const db = open({
  name: 'myDb.sqlite',
  encryptionKey: 'YOUR ENCRYPTION KEY, KEEP IT SOMEWHERE SAFE' // for example turbo-secure-storage
})

// The db object contains the following methods:
db = {
  close: () => void,
  delete: () => void,
  attach: (dbNameToAttach: string, alias: string, location?: string) => void,
  detach: (alias: string) => void,
  transaction: (fn: (tx: Transaction) => Promise<void>) => Promise<void>,
  execute: (query: string, params?: any[]) => QueryResult,
  executeAsync: (query: string, params?: any[]) => Promise<QueryResult>,
  executeBatch: (commands: SQLBatchTuple[]) => BatchQueryResult,
  executeBatchAsync: (commands: SQLBatchTuple[]) => Promise<BatchQueryResult>,
  loadFile: (location: string) => Promise<FileLoadResult>,
  updateHook: (
    callback: ((params: {
      table: string;
      operation: UpdateHookOperation;
      row?: any;
      rowId: number;
    }) => void) | null
  ) => void,
  commitHook: (callback: (() => void) | null) => void,
  rollbackHook: (callback: (() => void) | null) => void
}
```

### Simple queries

The basic query is **synchronous**, it will block rendering on large operations, further below you will find async versions.

```ts
import { open } from '@op-engineering/op-sqlcipher';

try {
  const db = open({ name: 'myDb.sqlite' });

  let { rows } = db.execute('SELECT somevalue FROM sometable');

  // _array internally holds the values, this is meant to comply with the webSQL spec
  rows._array.forEach((row) => {
    console.log(row);
  });

  let { rowsAffected } = await db.executeAsync(
    'UPDATE sometable SET somecolumn = ? where somekey = ?',
    [0, 1]
  );

  console.log(`Update affected ${rowsAffected} rows`);
} catch (e) {
  console.error('Something went wrong executing SQL commands:', e.message);
}
```

### Multiple statements in a single string

You can execute multiple statements in a single operation. The API however is not really thought for this use case and the results (and their metadata) will be mangled, so you can discard it.

```ts
// The result of this query will all be in a single array, no point in trying to read it
db.execute(
  `CREATE TABLE T1 ( id INT PRIMARY KEY) STRICT;
  CREATE TABLE T2 ( id INT PRIMARY KEY) STRICT;`
);

let t1name = db.execute(
  "SELECT name FROM sqlite_master WHERE type='table' AND name='T1';"
);

console.log(t1name.rows?._array[0].name); // outputs "T1"

let t2name = db.execute(
  "SELECT name FROM sqlite_master WHERE type='table' AND name='T2';"
);

console.log(t2name.rows?._array[0].name); // outputs "T2"
```

### Transactions

Throwing an error inside the callback will ROLLBACK the transaction.

If you want to execute a large set of commands as fast as possible you should use the `executeBatch` method, it wraps all the commands in a transaction and has less overhead.

```typescript
await db.transaction('myDatabase', (tx) => {
  const { status } = tx.execute(
    'UPDATE sometable SET somecolumn = ? where somekey = ?',
    [0, 1]
  );

  // offload from JS thread
  await tx.executeAsync = tx.executeAsync(
    'UPDATE sometable SET somecolumn = ? where somekey = ?',
    [0, 1]
  );

  // Any uncatched error ROLLBACK transaction
  throw new Error('Random Error!');

  // You can manually commit or rollback
  tx.commit();
  // or
  tx.rollback();
});
```

### Batch operation

Batch execution allows the transactional execution of a set of commands

```typescript
const commands = [
  ['CREATE TABLE TEST (id integer)'],
  ['INSERT INTO TEST (id) VALUES (?)', [1]],
  [('INSERT INTO TEST (id) VALUES (?)', [2])],
  [('INSERT INTO TEST (id) VALUES (?)', [[3], [4], [5], [6]])],
];

const res = db.executeSqlBatch('myDatabase', commands);

console.log(`Batch affected ${result.rowsAffected} rows`);
```

### Dynamic Column Metadata

In some scenarios, dynamic applications may need to get some metadata information about the returned result set.

This can be done by testing the returned data directly, but in some cases may not be enough, for example when data is stored outside
SQLite datatypes. When fetching data directly from tables or views linked to table columns, SQLite can identify the table declared types:

```typescript
let { metadata } = db.executeSql(
  'myDatabase',
  'SELECT int_column_1, bol_column_2 FROM sometable'
);

metadata.forEach((column) => {
  // Output:
  // int_column_1 - INTEGER
  // bol_column_2 - BOOLEAN
  console.log(`${column.name} - ${column.type}`);
});
```

### Async operations

You might have too much SQL to process and it will cause your application to freeze. There are async versions for some of the operations. This will offload the SQLite processing to a different thread.

```ts
db.executeAsync(
  'myDatabase',
  'SELECT * FROM "User";',
  []).then(({rows}) => {
    console.log('users', rows._array);
  })
);
```

### Blobs

Blobs are supported via `ArrayBuffer`, you need to be careful about the semantics though. You cannot instantiate an instance of `ArrayBuffer` directly, nor pass a typed array directly. Here is an example:

```ts
db = open({
  name: 'blobs',
});

db.execute('DROP TABLE IF EXISTS BlobTable;');
db.execute(
  'CREATE TABLE BlobTable ( id INT PRIMARY KEY, name TEXT NOT NULL, content BLOB) STRICT;'
);

let binaryData = new Uint8Array(2);
binaryData[0] = 42;

db.execute(`INSERT OR REPLACE INTO BlobTable VALUES (?, ?, ?);`, [
  1,
  'myTestBlob',
  binaryData,
]);

const result = db.execute('SELECT content FROM BlobTable');

const finalUint8 = new Uint8Array(result.rows!._array[0].content);
```

### Attach or Detach other databases

SQLite supports attaching or detaching other database files into your main database connection through an alias.
You can do any operation you like on this attached database like JOIN results across tables in different schemas, or update data or objects.
These databases can have different configurations, like journal modes, and cache settings.

You can, at any moment, detach a database that you don't need anymore. You don't need to detach an attached database before closing your connection. Closing the main connection will detach any attached databases.

SQLite has a limit for attached databases: A default of 10, and a global max of 125

References: [Attach](https://www.sqlite.org/lang_attach.html) - [Detach](https://www.sqlite.org/lang_detach.html)

```ts
db.attach('mainDatabase', 'statistics', 'stats', '../databases');

const res = db.executeSql(
  'mainDatabase',
  'SELECT * FROM some_table_from_mainschema a INNER JOIN stats.some_table b on a.id_column = b.id_column'
);

// You can detach databases at any moment
db.detach('mainDatabase', 'stats');
if (!detachResult.status) {
  // Database de-attached
}
```

### Loading SQL Dump Files

If you have a SQL dump file, you can load it directly, with low memory consumption:

```typescript
const { rowsAffected, commands } = db
  .loadFile('myDatabase', '/absolute/path/to/file.sql')
  .then((res) => {
    const { rowsAffected, commands } = res;
  });
```

## Hooks

You can subscribe to changes in your database by using an update hook:

```ts
// Bear in mind: rowId is not your table primary key but the internal rowId sqlite uses
// to keep track of the table rows
db.updateHook(({ rowId, table, operation, row = {} }) => {
  console.warn(`Hook has been called, rowId: ${rowId}, ${table}, ${operation}`);
  // Will contain the entire row that changed
  // only on UPDATE and INSERT operations
  console.warn(JSON.stringify(row, null, 2));
});

db.execute('INSERT INTO "User" (id, name, age, networth) VALUES(?, ?, ?, ?)', [
  id,
  name,
  age,
  networth,
]);
```

Same goes for commit and rollback hooks

```ts
// will fire whenever a transaction commits
db.commitHook(() => {
  console.log('Transaction commmitted!');
});

db.rollbackHook(() => {
  console.log('Transaction rolled back!');
});

// will fire the commit hook
db.transaction(async (tx) => {
  tx.execute(
    'INSERT INTO "User" (id, name, age, networth) VALUES(?, ?, ?, ?)',
    [id, name, age, networth]
  );
});

// will fire the rollback hook
try {
  await db.transaction(async (tx) => {
    throw new Error('Test Error');
  });
} catch (e) {
  // intentionally left blank
}
```

You can pass `null`` to remove hooks at any moment:

```ts
db.updateHook(null);

db.commitHook(null);

db.rollbackHook(null);
```

## Use built-in SQLite

On iOS you can use the embedded SQLite, when running `pod-install` add an environment flag:

```
OP_SQLITE_USE_PHONE_VERSION=1 npx pod-install
```

On Android, it is not possible to link the OS SQLite. It is also a bad idea due to vendor changes, old android bugs, etc. Unfortunately, this means this library will add some megabytes to your app size.

## Enable compile-time options

By specifying pre-processor flags, you can enable optional features like FTS5, Geopoly, etc.

### iOS

Add a `post_install` block to your `<PROJECT_ROOT>/ios/Podfile` like so:

```ruby
post_install do |installer|
  installer.pods_project.targets.each do |target|
    if target.name == "op-sqlite" then
      target.build_configurations.each do |config|
        config.build_settings['GCC_PREPROCESSOR_DEFINITIONS'] << 'SQLITE_ENABLE_FTS5=1'
      end
    end
  end
end
```

Replace the `<SQLITE_FLAGS>` part with the flags you want to add.
For example, you could add `SQLITE_ENABLE_FTS5=1` to `GCC_PREPROCESSOR_DEFINITIONS` to enable FTS5 in the iOS project.

### Android

You can specify flags via `<PROJECT_ROOT>/android/gradle.properties` like so:

```
OPSQLiteFlags="-DSQLITE_ENABLE_FTS5=1"
```

## Additional configuration

### App groups (iOS only)

On iOS, the SQLite database can be placed in an app group, in order to make it accessible from other apps in that app group. E.g. for sharing capabilities.

To use an app group, add the app group ID as the value for the `OPSQLite_AppGroup` key in your project's `Info.plist` file. You'll also need to configure the app group in your project settings. (Xcode -> Project Settings -> Signing & Capabilities -> Add Capability -> App Groups)

## License

MIT License.<|MERGE_RESOLUTION|>--- conflicted
+++ resolved
@@ -28,11 +28,7 @@
 
 # Database Location
 
-<<<<<<< HEAD
-The library creates/opens databases by appending the passed name plus, the [library directory on iOS](https://github.com/OP-Engineering/op-sqlcipher/blob/main/ios/OPSQLite.mm#L51) and the [database directory on Android](https://github.com/OP-Engineering/op-sqlcipher/blob/main/android/src/main/java/com/op/sqlite/OPSQLiteBridge.java#L18). If you are migrating from `react-native-quick-sqlite` you will have to move your library using one of the many react-native fs libraries.
-=======
 ## Default location
->>>>>>> 78f78fba
 
 If you don't pass a `location` the library creates/opens databases by appending the passed name plus, the [library directory on iOS](https://github.com/OP-Engineering/op-sqlite/blob/main/ios/OPSQLite.mm#L51) and the [database directory on Android](https://github.com/OP-Engineering/op-sqlite/blob/main/android/src/main/java/com/op/sqlite/OPSQLiteBridge.java#L18).
 
@@ -103,12 +99,9 @@
 
 const largeDb = open({
   name: 'inMemoryDb',
-<<<<<<< HEAD
   inMemory: true,
   encryptionKey: 'YOUR ENCRYPTION KEY, KEEP IT SOMEWHERE SAFE', // for example turbo-secure-storage
-=======
   location: ':memory:',
->>>>>>> 78f78fba
 });
 ```
 
