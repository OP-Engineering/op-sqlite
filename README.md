![screenshot](https://raw.githubusercontent.com/OP-Engineering/op-sqlcipher/main/Header.png)

<div align="center">
  <pre align="center">
    yarn add @op-engineering/op-sqlcipher
    npx pod-install</pre>
  <br />
</div>
<br />

OP SQLCipher embeds the latest version of [SQLCipher](https://github.com/sqlcipher/sqlcipher) and provides a low-level (JSI-backed) API to execute SQL queries.

**SQLCipher embedded SQLite version: 3.42.0**

<<<<<<< HEAD
Created by [@ospfranco](https://twitter.com/ospfranco). Also created `react-native-quick-sqlite`, this is the next version. You can expect a new version once Static Hermes is out.

**Please consider Sponsoring**, none of this work is for free. I pay for it with my time and knowledge. If you are a company in need of help with your React Native/React apps feel free to reach out. I also do a lot of C++ and nowadays Rust.

## Coming up

I will gladly review bug fixes, but in order for me to continue support and add new features, I ask you to sponsor me. Some of the things that can still be done to make this package faster and more complete:

- Prepared statements
- Inlining functions
- Batching queries
- Update hook

## Benchmarks

You can find the [benchmarking code in the example app](https://github.com/OP-Engineering/op-sqlcipher/blob/main/example/src/Database.ts#L44). Non JSI libraries are not even a contender anymore, you should expect anywhere between a 5x to a 8x improvement over sqlite-storage, sqlite2 and so on. Loading a 300k record database (in milliseconds).
=======
Created by [@ospfranco](https://twitter.com/ospfranco). **Please consider Sponsoring**, none of this work is for free. I pay for it with my time and knowledge. If you are a company in need of help with your React Native/React apps feel free to reach out. I also do a lot of C++ and nowadays Rust.

## Benchmarks

You can find the [benchmarking code in the example app](https://github.com/OP-Engineering/op-sqlite/blob/main/example/src/Database.ts#L44). You should expect anywhere between a 5x to a 8x improvement over non-JSI packages, and now a 5x to 8x improvement over quick-sqlite and expo-sqlite. Loading a 300k record database (in milliseconds).
>>>>>>> 9dadd6f6

![benchmark](benchmark.png)

Memory consumption is also is also 1/4 compared to `react-native-quick-sqlite`. This query used to take 1.2gb of peak memory usage, now runs in 250mbs.

# Encryption

If you need to encrypt your entire database, there is [`op-sqlcipher`](https://github.com/OP-Engineering/op-sqlcipher), which is a fork of this library which uses [SQLCipher](https://github.com/sqlcipher/sqlcipher). It completely encrypts all the database with minimal overhead. Bear in mind, however, it is a fork maintained by a third-party.

# DB Paths

The library creates/opens databases by appending the passed name plus, the [library directory on iOS](https://github.com/OP-Engineering/op-sqlcipher/blob/main/ios/OPSQLite.mm#L51) and the [database directory on Android](https://github.com/OP-Engineering/op-sqlcipher/blob/main/android/src/main/java/com/op/sqlite/OPSQLiteBridge.java#L18). If you are migrating from `react-native-quick-sqlite` you will have to move your library using one of the many react-native fs libraries.

If you have an existing database file you want to load you can navigate from these directories using dot notation. e.g.:

```ts
import { open } from '@op-engineering/op-sqlcipher';

const largeDb = open({
  name: 'largeDB',
  location: '../files/databases',
  encryptionKey: 'YOUR ENCRYPTION KEY, KEEP IT SOMEWHERE SAFE', // for example turbo-secure-storage
});
```

Note that on iOS the file system is sand-boxed, so you cannot access files/directories outside your app bundle directories.

## In-memory

Using SQLite in-memory mode is supported:

```ts
import { open } from '@op-engineering/op-sqlcipher';

const largeDb = open({
  name: 'inMemoryDb',
  inMemory: true,
  encryptionKey: 'YOUR ENCRYPTION KEY, KEEP IT SOMEWHERE SAFE', // for example turbo-secure-storage
});
```

# API

```typescript
import {open} from '@op-engineering/op-sqlcipher'

const db = open({
  name: 'myDb.sqlite',
  encryptionKey: 'YOUR ENCRYPTION KEY, KEEP IT SOMEWHERE SAFE' // for example turbo-secure-storage
})

// The db object contains the following methods:
db = {
  close: () => void,
  delete: () => void,
  attach: (dbNameToAttach: string, alias: string, location?: string) => void,
  detach: (alias: string) => void,
  transaction: (fn: (tx: Transaction) => Promise<void>) => Promise<void>,
  execute: (query: string, params?: any[]) => QueryResult,
  executeAsync: (query: string, params?: any[]) => Promise<QueryResult>,
  executeBatch: (commands: SQLBatchTuple[]) => BatchQueryResult,
  executeBatchAsync: (commands: SQLBatchTuple[]) => Promise<BatchQueryResult>,
  loadFile: (location: string) => Promise<FileLoadResult>,
  updateHook: (
    callback: ((params: {
      table: string;
      operation: UpdateHookOperation;
      row?: any;
      rowId: number;
    }) => void) | null
  ) => void,
  commitHook: (callback: (() => void) | null) => void,
  rollbackHook: (callback: (() => void) | null) => void
}
```

### Simple queries

The basic query is **synchronous**, it will block rendering on large operations, further below you will find async versions.

```ts
import { open } from '@op-engineering/op-sqlcipher';

try {
  const db = open({ name: 'myDb.sqlite' });

  let { rows } = db.execute('SELECT somevalue FROM sometable');

  // _array internally holds the values, this is meant to comply with the webSQL spec
  rows._array.forEach((row) => {
    console.log(row);
  });

  let { rowsAffected } = await db.executeAsync(
    'UPDATE sometable SET somecolumn = ? where somekey = ?',
    [0, 1]
  );

  console.log(`Update affected ${rowsAffected} rows`);
} catch (e) {
  console.error('Something went wrong executing SQL commands:', e.message);
}
```

### Multiple statements in a single string

You can execute multiple statements in a single operation. The API however is not really thought for this use case and the results (and their metadata) will be mangled, so you can discard it.

```ts
// The result of this query will all be in a single array, no point in trying to read it
db.execute(
  `CREATE TABLE T1 ( id INT PRIMARY KEY) STRICT;
  CREATE TABLE T2 ( id INT PRIMARY KEY) STRICT;`
);

let t1name = db.execute(
  "SELECT name FROM sqlite_master WHERE type='table' AND name='T1';"
);

console.log(t1name.rows?._array[0].name); // outputs "T1"

let t2name = db.execute(
  "SELECT name FROM sqlite_master WHERE type='table' AND name='T2';"
);

console.log(t2name.rows?._array[0].name); // outputs "T2"
```

### Transactions

Throwing an error inside the callback will ROLLBACK the transaction.

If you want to execute a large set of commands as fast as possible you should use the `executeBatch` method, it wraps all the commands in a transaction and has less overhead.

```typescript
await db.transaction('myDatabase', (tx) => {
  const { status } = tx.execute(
    'UPDATE sometable SET somecolumn = ? where somekey = ?',
    [0, 1]
  );

  // offload from JS thread
  await tx.executeAsync = tx.executeAsync(
    'UPDATE sometable SET somecolumn = ? where somekey = ?',
    [0, 1]
  );

  // Any uncatched error ROLLBACK transaction
  throw new Error('Random Error!');

  // You can manually commit or rollback
  tx.commit();
  // or
  tx.rollback();
});
```

### Batch operation

Batch execution allows the transactional execution of a set of commands

```typescript
const commands = [
  ['CREATE TABLE TEST (id integer)'],
  ['INSERT INTO TEST (id) VALUES (?)', [1]],
  [('INSERT INTO TEST (id) VALUES (?)', [2])],
  [('INSERT INTO TEST (id) VALUES (?)', [[3], [4], [5], [6]])],
];

const res = db.executeSqlBatch('myDatabase', commands);

console.log(`Batch affected ${result.rowsAffected} rows`);
```

### Dynamic Column Metadata

In some scenarios, dynamic applications may need to get some metadata information about the returned result set.

This can be done by testing the returned data directly, but in some cases may not be enough, for example when data is stored outside
SQLite datatypes. When fetching data directly from tables or views linked to table columns, SQLite can identify the table declared types:

```typescript
let { metadata } = db.executeSql(
  'myDatabase',
  'SELECT int_column_1, bol_column_2 FROM sometable'
);

metadata.forEach((column) => {
  // Output:
  // int_column_1 - INTEGER
  // bol_column_2 - BOOLEAN
  console.log(`${column.name} - ${column.type}`);
});
```

### Async operations

You might have too much SQL to process and it will cause your application to freeze. There are async versions for some of the operations. This will offload the SQLite processing to a different thread.

```ts
db.executeAsync(
  'myDatabase',
  'SELECT * FROM "User";',
  []).then(({rows}) => {
    console.log('users', rows._array);
  })
);
```

### Blobs

Blobs are supported via `ArrayBuffer`, you need to be careful about the semantics though. You cannot instantiate an instance of `ArrayBuffer` directly, nor pass a typed array directly. Here is an example:

```ts
db = open({
  name: 'blobs',
});

db.execute('DROP TABLE IF EXISTS BlobTable;');
db.execute(
  'CREATE TABLE BlobTable ( id INT PRIMARY KEY, name TEXT NOT NULL, content BLOB) STRICT;'
);

let binaryData = new Uint8Array(2);
binaryData[0] = 42;

db.execute(`INSERT OR REPLACE INTO BlobTable VALUES (?, ?, ?);`, [
  1,
  'myTestBlob',
  binaryData,
]);

const result = db.execute('SELECT content FROM BlobTable');

const finalUint8 = new Uint8Array(result.rows!._array[0].content);
```

### Attach or Detach other databases

SQLite supports attaching or detaching other database files into your main database connection through an alias.
You can do any operation you like on this attached database like JOIN results across tables in different schemas, or update data or objects.
These databases can have different configurations, like journal modes, and cache settings.

You can, at any moment, detach a database that you don't need anymore. You don't need to detach an attached database before closing your connection. Closing the main connection will detach any attached databases.

SQLite has a limit for attached databases: A default of 10, and a global max of 125

References: [Attach](https://www.sqlite.org/lang_attach.html) - [Detach](https://www.sqlite.org/lang_detach.html)

```ts
db.attach('mainDatabase', 'statistics', 'stats', '../databases');

const res = db.executeSql(
  'mainDatabase',
  'SELECT * FROM some_table_from_mainschema a INNER JOIN stats.some_table b on a.id_column = b.id_column'
);

// You can detach databases at any moment
db.detach('mainDatabase', 'stats');
if (!detachResult.status) {
  // Database de-attached
}
```

### Loading SQL Dump Files

If you have a SQL dump file, you can load it directly, with low memory consumption:

```typescript
const { rowsAffected, commands } = db
  .loadFile('myDatabase', '/absolute/path/to/file.sql')
  .then((res) => {
    const { rowsAffected, commands } = res;
  });
```

## Hooks

You can subscribe to changes in your database by using an update hook:

```ts
// Bear in mind: rowId is not your table primary key but the internal rowId sqlite uses
// to keep track of the table rows
db.updateHook(({ rowId, table, operation, row = {} }) => {
  console.warn(`Hook has been called, rowId: ${rowId}, ${table}, ${operation}`);
  // Will contain the entire row that changed
  // only on UPDATE and INSERT operations
  console.warn(JSON.stringify(row, null, 2));
});

db.execute('INSERT INTO "User" (id, name, age, networth) VALUES(?, ?, ?, ?)', [
  id,
  name,
  age,
  networth,
]);
```

Same goes for commit and rollback hooks

```ts
// will fire whenever a transaction commits
db.commitHook(() => {
  console.log('Transaction commmitted!');
});

db.rollbackHook(() => {
  console.log('Transaction rolled back!');
});

// will fire the commit hook
db.transaction(async (tx) => {
  tx.execute(
    'INSERT INTO "User" (id, name, age, networth) VALUES(?, ?, ?, ?)',
    [id, name, age, networth]
  );
});

// will fire the rollback hook
try {
  await db.transaction(async (tx) => {
    throw new Error('Test Error');
  });
} catch (e) {
  // intentionally left blank
}
```

You can pass `null`` to remove hooks at any moment:

```ts
db.updateHook(null);

db.commitHook(null);

db.rollbackHook(null);
```

## Use built-in SQLite

On iOS you can use the embedded SQLite, when running `pod-install` add an environment flag:

```
OP_SQLITE_USE_PHONE_VERSION=1 npx pod-install
```

On Android, it is not possible to link the OS SQLite. It is also a bad idea due to vendor changes, old android bugs, etc. Unfortunately, this means this library will add some megabytes to your app size.

## Enable compile-time options

By specifying pre-processor flags, you can enable optional features like FTS5, Geopoly, etc.

### iOS

Add a `post_install` block to your `<PROJECT_ROOT>/ios/Podfile` like so:

```ruby
post_install do |installer|
  installer.pods_project.targets.each do |target|
    if target.name == "op-sqlite" then
      target.build_configurations.each do |config|
        config.build_settings['GCC_PREPROCESSOR_DEFINITIONS'] << 'SQLITE_ENABLE_FTS5=1'
      end
    end
  end
end
```

Replace the `<SQLITE_FLAGS>` part with the flags you want to add.
For example, you could add `SQLITE_ENABLE_FTS5=1` to `GCC_PREPROCESSOR_DEFINITIONS` to enable FTS5 in the iOS project.

### Android

You can specify flags via `<PROJECT_ROOT>/android/gradle.properties` like so:

```
OPSQLiteFlags="-DSQLITE_ENABLE_FTS5=1"
```

## Additional configuration

### App groups (iOS only)

On iOS, the SQLite database can be placed in an app group, in order to make it accessible from other apps in that app group. E.g. for sharing capabilities.

To use an app group, add the app group ID as the value for the `OPSQLite_AppGroup` key in your project's `Info.plist` file. You'll also need to configure the app group in your project settings. (Xcode -> Project Settings -> Signing & Capabilities -> Add Capability -> App Groups)

## License

MIT License.<|MERGE_RESOLUTION|>--- conflicted
+++ resolved
@@ -12,30 +12,11 @@
 
 **SQLCipher embedded SQLite version: 3.42.0**
 
-<<<<<<< HEAD
-Created by [@ospfranco](https://twitter.com/ospfranco). Also created `react-native-quick-sqlite`, this is the next version. You can expect a new version once Static Hermes is out.
-
-**Please consider Sponsoring**, none of this work is for free. I pay for it with my time and knowledge. If you are a company in need of help with your React Native/React apps feel free to reach out. I also do a lot of C++ and nowadays Rust.
-
-## Coming up
-
-I will gladly review bug fixes, but in order for me to continue support and add new features, I ask you to sponsor me. Some of the things that can still be done to make this package faster and more complete:
-
-- Prepared statements
-- Inlining functions
-- Batching queries
-- Update hook
+Created by [@ospfranco](https://twitter.com/ospfranco). **Please consider Sponsoring**, none of this work is for free. I pay for it with my time and knowledge. If you are a company in need of help with your React Native/React apps feel free to reach out. I also do a lot of C++ and nowadays Rust.
 
 ## Benchmarks
 
-You can find the [benchmarking code in the example app](https://github.com/OP-Engineering/op-sqlcipher/blob/main/example/src/Database.ts#L44). Non JSI libraries are not even a contender anymore, you should expect anywhere between a 5x to a 8x improvement over sqlite-storage, sqlite2 and so on. Loading a 300k record database (in milliseconds).
-=======
-Created by [@ospfranco](https://twitter.com/ospfranco). **Please consider Sponsoring**, none of this work is for free. I pay for it with my time and knowledge. If you are a company in need of help with your React Native/React apps feel free to reach out. I also do a lot of C++ and nowadays Rust.
-
-## Benchmarks
-
 You can find the [benchmarking code in the example app](https://github.com/OP-Engineering/op-sqlite/blob/main/example/src/Database.ts#L44). You should expect anywhere between a 5x to a 8x improvement over non-JSI packages, and now a 5x to 8x improvement over quick-sqlite and expo-sqlite. Loading a 300k record database (in milliseconds).
->>>>>>> 9dadd6f6
 
 ![benchmark](benchmark.png)
 
