--- conflicted
+++ resolved
@@ -83,61 +83,6 @@
           yarn turbo run build:android --cache-dir="${{ env.TURBO_CACHE_DIR }}"
 
   build-ios:
-    runs-on: self-hosted
-    env:
-      TURBO_CACHE_DIR: .turbo/ios
-    steps:
-      - name: Checkout
-        uses: actions/checkout@v4
-
-      - name: Setup
-        uses: ./.github/actions/setup
-
-      - name: install bundler dependencies
-        run: |
-          cd example
-          bundle install
-
-      - name: Cache turborepo for iOS
-        uses: actions/cache@v3
-        with:
-          path: ${{ env.TURBO_CACHE_DIR }}
-          key: ${{ runner.os }}-turborepo-ios-${{ hashFiles('yarn.lock') }}
-          restore-keys: |
-            ${{ runner.os }}-turborepo-ios-
-
-      - name: Check turborepo cache for iOS
-        run: |
-          TURBO_CACHE_STATUS=$(node -p "($(yarn turbo run build:ios --cache-dir="${{ env.TURBO_CACHE_DIR }}" --dry=json)).tasks.find(t => t.task === 'build:ios').cache.status")
-
-          if [[ $TURBO_CACHE_STATUS == "HIT" ]]; then
-            echo "turbo_cache_hit=1" >> $GITHUB_ENV
-          fi
-
-      - name: Cache cocoapods
-        if: env.turbo_cache_hit != 1
-        id: cocoapods-cache
-        uses: actions/cache@v3
-        with:
-          path: |
-            **/ios/Pods
-          key: ${{ runner.os }}-cocoapods-${{ hashFiles('example/ios/Podfile.lock') }}
-          restore-keys: |
-            ${{ runner.os }}-cocoapods-
-
-      - name: Install cocoapods
-        # if: env.turbo_cache_hit != 1 && steps.cocoapods-cache.outputs.cache-hit != 'true'
-        run: |
-          cd example/ios
-          bundle exec pod install
-        env:
-          NO_FLIPPER: 1
-
-      - name: Build example for iOS
-        run: |
-          yarn turbo run build:ios --cache-dir="${{ env.TURBO_CACHE_DIR }}"
-
-  build-ios-sqlcipher:
     runs-on: self-hosted
     env:
       TURBO_CACHE_DIR: .turbo/ios
@@ -184,11 +129,62 @@
         # if: env.turbo_cache_hit != 1 && steps.cocoapods-cache.outputs.cache-hit != 'true'
         run: |
           cd example/ios
-<<<<<<< HEAD
           bundle exec pod install
-=======
+        env:
+          NO_FLIPPER: 1
+
+      - name: Build example for iOS
+        run: |
+          yarn turbo run build:ios --cache-dir="${{ env.TURBO_CACHE_DIR }}"
+
+  build-ios-sqlcipher:
+    runs-on: self-hosted
+    env:
+      TURBO_CACHE_DIR: .turbo/ios
+    steps:
+      - name: Checkout
+        uses: actions/checkout@v4
+
+      - name: Setup
+        uses: ./.github/actions/setup
+
+      - name: install bundler dependencies
+        run: |
+          cd example
+          bundle install
+
+      - name: Cache turborepo for iOS
+        uses: actions/cache@v3
+        with:
+          path: ${{ env.TURBO_CACHE_DIR }}
+          key: ${{ runner.os }}-turborepo-ios-${{ hashFiles('yarn.lock') }}
+          restore-keys: |
+            ${{ runner.os }}-turborepo-ios-
+
+      - name: Check turborepo cache for iOS
+        run: |
+          TURBO_CACHE_STATUS=$(node -p "($(yarn turbo run build:ios --cache-dir="${{ env.TURBO_CACHE_DIR }}" --dry=json)).tasks.find(t => t.task === 'build:ios').cache.status")
+
+          if [[ $TURBO_CACHE_STATUS == "HIT" ]]; then
+            echo "turbo_cache_hit=1" >> $GITHUB_ENV
+          fi
+
+      - name: Cache cocoapods
+        if: env.turbo_cache_hit != 1
+        id: cocoapods-cache
+        uses: actions/cache@v3
+        with:
+          path: |
+            **/ios/Pods
+          key: ${{ runner.os }}-cocoapods-${{ hashFiles('example/ios/Podfile.lock') }}
+          restore-keys: |
+            ${{ runner.os }}-cocoapods-
+
+      - name: Install cocoapods
+        # if: env.turbo_cache_hit != 1 && steps.cocoapods-cache.outputs.cache-hit != 'true'
+        run: |
+          cd example/ios
           OP_SQLITE_USE_SQLCIPHER=1 bundle exec pod install
->>>>>>> a218b6a4
         env:
           NO_FLIPPER: 1
 
