--- conflicted
+++ resolved
@@ -1,11 +1,6 @@
 {
-<<<<<<< HEAD
   "name": "@op-engineering/op-sqlcipher",
-  "version": "2.0.8",
-=======
-  "name": "@op-engineering/op-sqlite",
   "version": "2.0.12",
->>>>>>> 4ba6811a
   "description": "Next generation SQLite for React Native",
   "main": "lib/commonjs/index",
   "module": "lib/module/index",
@@ -34,12 +29,7 @@
     "example": "yarn workspace op_sqlite_cipher_example",
     "typescript": "tsc --noEmit",
     "prepare": "bob build",
-<<<<<<< HEAD
     "pods": "cd example/ios && bundle exec pod install",
-=======
-    "example": "yarn --cwd example",
-    "pods": "cd example && yarn pods",
->>>>>>> 4ba6811a
     "bootstrap": "yarn example && yarn && yarn pods",
     "bump": "./bump-version.sh"
   },
