--- conflicted
+++ resolved
@@ -1,11 +1,6 @@
 {
-<<<<<<< HEAD
   "name": "@op-engineering/op-sqlcipher",
-  "version": "1.0.16",
-=======
-  "name": "@op-engineering/op-sqlite",
   "version": "2.0.0",
->>>>>>> 78f78fba
   "description": "Next generation SQLite for React Native",
   "main": "lib/commonjs/index",
   "module": "lib/module/index",
