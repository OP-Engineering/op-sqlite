{
<<<<<<< HEAD
  "name": "@op-engineering/op-sqlcipher",
  "version": "2.0.0",
=======
  "name": "@op-engineering/op-sqlite",
  "version": "2.0.1",
>>>>>>> dc8f5d60
  "description": "Next generation SQLite for React Native",
  "main": "lib/commonjs/index",
  "module": "lib/module/index",
  "types": "lib/typescript/index.d.ts",
  "react-native": "src/index",
  "source": "src/index",
  "files": [
    "src",
    "lib",
    "android",
    "ios",
    "cpp",
    "op-sqlcipher.podspec",
    "!lib/typescript/example",
    "!android/build",
    "!android/.cxx",
    "!ios/build",
    "!**/__tests__",
    "!**/__fixtures__",
    "!**/__mocks__"
  ],
  "scripts": {
    "typescript": "tsc --noEmit",
    "prepare": "bob build",
    "example": "yarn --cwd example",
    "pods": "cd example && npx pod-install --quiet",
    "bootstrap": "yarn example && yarn && yarn pods",
    "bump": "./bump-version.sh"
  },
  "keywords": [
    "react-native",
    "ios",
    "android"
  ],
  "repository": "https://github.com/OP-Engineering/op-sqlcipher",
  "author": "Oscar Franco <ospfranco@protonmail.com> (https://github.com/ospfranco)",
  "license": "MIT",
  "bugs": {
    "url": "https://github.com/OP-Engineering/op-sqlcipher/issues"
  },
  "homepage": "https://github.com/OP-Engineering/op-sqlcipher#readme",
  "publishConfig": {
    "registry": "https://registry.npmjs.org/"
  },
  "devDependencies": {
    "react": "18.2.0",
    "react-native": "0.72.6",
    "react-native-builder-bob": "^0.18.2",
    "typescript": "^4.8.4"
  },
  "peerDependencies": {
    "react": "*",
    "react-native": "*"
  },
  "prettier": {
    "quoteProps": "consistent",
    "singleQuote": true,
    "tabWidth": 2,
    "trailingComma": "es5",
    "useTabs": false
  },
  "react-native-builder-bob": {
    "source": "src",
    "output": "lib",
    "targets": [
      "commonjs",
      "module",
      [
        "typescript",
        {
          "project": "tsconfig.build.json"
        }
      ]
    ]
  }
}<|MERGE_RESOLUTION|>--- conflicted
+++ resolved
@@ -1,11 +1,6 @@
 {
-<<<<<<< HEAD
   "name": "@op-engineering/op-sqlcipher",
-  "version": "2.0.0",
-=======
-  "name": "@op-engineering/op-sqlite",
   "version": "2.0.1",
->>>>>>> dc8f5d60
   "description": "Next generation SQLite for React Native",
   "main": "lib/commonjs/index",
   "module": "lib/module/index",
