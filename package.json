--- conflicted
+++ resolved
@@ -1,11 +1,6 @@
 {
-<<<<<<< HEAD
   "name": "@op-engineering/op-sqlcipher",
   "version": "2.0.8",
-=======
-  "name": "@op-engineering/op-sqlite",
-  "version": "2.0.7",
->>>>>>> 5ac42c41
   "description": "Next generation SQLite for React Native",
   "main": "lib/commonjs/index",
   "module": "lib/module/index",
@@ -76,6 +71,10 @@
     "trailingComma": "es5",
     "useTabs": false
   },
+  "workspaces": [
+    "example"
+  ],
+  "packageManager": "yarn@4.0.2",
   "react-native-builder-bob": {
     "source": "src",
     "output": "lib",
