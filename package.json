{
<<<<<<< HEAD
  "name": "@op-engineering/op-sqlcipher",
  "version": "1.0.10",
=======
  "name": "@op-engineering/op-sqlite",
  "version": "1.0.11",
>>>>>>> d14b8649
  "description": "Next generation SQLite for React Native",
  "main": "lib/commonjs/index",
  "module": "lib/module/index",
  "types": "lib/typescript/index.d.ts",
  "react-native": "src/index",
  "source": "src/index",
  "files": [
    "src",
    "lib",
    "android",
    "ios",
    "cpp",
    "op-sqlite.podspec",
    "!lib/typescript/example",
    "!android/build",
    "!android/.cxx",
    "!ios/build",
    "!**/__tests__",
    "!**/__fixtures__",
    "!**/__mocks__"
  ],
  "scripts": {
    "typescript": "tsc --noEmit",
    "prepare": "bob build",
    "example": "yarn --cwd example",
    "pods": "cd example && npx pod-install --quiet",
    "bootstrap": "yarn example && yarn && yarn pods",
    "bump": "./bump-version.sh"
  },
  "keywords": [
    "react-native",
    "ios",
    "android"
  ],
  "repository": "https://github.com/OP-Engineering/op-sqlcipher",
  "author": "Oscar Franco <ospfranco@protonmail.com> (https://github.com/ospfranco)",
  "license": "MIT",
  "bugs": {
    "url": "https://github.com/OP-Engineering/op-sqlcipher/issues"
  },
  "homepage": "https://github.com/OP-Engineering/op-sqlcipher#readme",
  "publishConfig": {
    "registry": "https://registry.npmjs.org/"
  },
  "devDependencies": {
    "react": "18.2.0",
    "react-native": "0.72.6",
    "react-native-builder-bob": "^0.18.2",
    "typescript": "^4.8.4"
  },
  "peerDependencies": {
    "react": "*",
    "react-native": "*"
  },
  "prettier": {
    "quoteProps": "consistent",
    "singleQuote": true,
    "tabWidth": 2,
    "trailingComma": "es5",
    "useTabs": false
  },
  "react-native-builder-bob": {
    "source": "src",
    "output": "lib",
    "targets": [
      "commonjs",
      "module",
      [
        "typescript",
        {
          "project": "tsconfig.build.json"
        }
      ]
    ]
  }
}<|MERGE_RESOLUTION|>--- conflicted
+++ resolved
@@ -1,11 +1,6 @@
 {
-<<<<<<< HEAD
   "name": "@op-engineering/op-sqlcipher",
-  "version": "1.0.10",
-=======
-  "name": "@op-engineering/op-sqlite",
   "version": "1.0.11",
->>>>>>> d14b8649
   "description": "Next generation SQLite for React Native",
   "main": "lib/commonjs/index",
   "module": "lib/module/index",
