import {chance} from './utils';
import {
  isLibsql,
  open,
  // openRemote,
  // openSync,
  type DB,
  type SQLBatchTuple,
} from '@op-engineering/op-sqlite';
import {
  expect,
  afterEach,
  beforeEach,
  describe,
  it,
} from '@op-engineering/op-test';

describe('Queries tests', () => {
  let db: DB;

  beforeEach(async () => {
    db = open({
      name: 'queries.sqlite',
      encryptionKey: 'test',
    });

    await db.execute('DROP TABLE IF EXISTS User;');
    await db.execute('DROP TABLE IF EXISTS T1;');
    await db.execute('DROP TABLE IF EXISTS T2;');
    await db.execute(
      'CREATE TABLE User (id INT PRIMARY KEY, name TEXT NOT NULL, age INT, networth REAL, nickname TEXT) STRICT;',
    );
  });

  afterEach(() => {
    if (db) {
      db.delete();
      // @ts-ignore
      db = null;
    }
  });

  if (isLibsql()) {
    // itOnly('Remote open a turso database', async () => {
    //   const remoteDb = openRemote({
    //     url: 'libsql://foo-ospfranco.turso.io',
    //     authToken:
    //       'eyJhbGciOiJFZERTQSIsInR5cCI6IkpXVCJ9.eyJhIjoicnciLCJpYXQiOjE3MTY5NTc5OTUsImlkIjoiZmJkNzZmMjYtZTliYy00MGJiLTlmYmYtMDczZjFmMjdjOGY4In0.U3cAWBOvcdiqoPN3MB81sco7x8CGOjjtZ1ZEf30uo2iPcAmOuJzcnAznmDlZ6SpQd4qzuJxE4mAIoRlOkpzgBQ',
    //   });
    //   console.log('Running select 1');
    //   const res = await remoteDb.execute('SELECT 1');
    //   console.log('after select 1;');
    //   expect(res.rowsAffected).toEqual(0);
    // });
    // it('Open a libsql database replicated to turso', async () => {
    //   const remoteDb = openSync({
    //     url: 'libsql://foo-ospfranco.turso.io',
    //     authToken:
    //       'eyJhbGciOiJFZERTQSIsInR5cCI6IkpXVCJ9.eyJhIjoicnciLCJpYXQiOjE3MTY5NTc5OTUsImlkIjoiZmJkNzZmMjYtZTliYy00MGJiLTlmYmYtMDczZjFmMjdjOGY4In0.U3cAWBOvcdiqoPN3MB81sco7x8CGOjjtZ1ZEf30uo2iPcAmOuJzcnAznmDlZ6SpQd4qzuJxE4mAIoRlOkpzgBQ',
    //     name: 'my replica',
    //     libsqlSyncInterval: 1000,
    //     encryptionKey: 'blah',
    //   });
    //   const res = await remoteDb.execute('SELECT 1');
    //   remoteDb.sync();
    //   expect(res.rowsAffected).toEqual(0);
    // });
  }

  it('Can create multiple connections to same db', async () => {
    const db2 = open({
      name: 'queries.sqlite',
      encryptionKey: 'test',
    });

    const db3 = open({
      name: 'queries.sqlite',
      encryptionKey: 'test',
    });

    let promises = [
      db.execute('SELECT 1'),
      db2.execute('SELECT 1'),
      db3.execute('SELECT 1'),
    ];

    let res = await Promise.all(promises);
    res.forEach(r => {
      expect(r.rowsAffected).toEqual(0);
      expect(r.rows[0]!['1']).toEqual(1);
    });
  });

  it('Trying to pass object as param should throw', async () => {
    try {
      // @ts-ignore
      await db.execute('SELECT ?', [{foo: 'bar'}]);
    } catch (e: any) {
      expect(
        e.message.includes(
          'Exception in HostFunction: Object is not an ArrayBuffer, cannot bind to SQLite',
        ),
      ).toEqual(true);
    }
  });

  it('executeSync', () => {
    const res = db.executeSync('SELECT 1');
    expect(res.rowsAffected).toEqual(0);

    const id = chance.integer();
    const name = chance.name();
    const age = chance.integer();
    const networth = chance.floating();
    const res2 = db.executeSync(
      'INSERT INTO "User" (id, name, age, networth) VALUES(?, ?, ?, ?)',
      [id, name, age, networth],
    );

    expect(res2.rowsAffected).toEqual(1);
    expect(res2.insertId).toEqual(1);
    // expect(res2.rows).toBe([]);
    expect(res2.rows?.length).toEqual(0);
  });

  it('Insert', async () => {
    const id = chance.integer();
    const name = chance.name();
    const age = chance.integer();
    const networth = chance.floating();
    const res = await db.execute(
      'INSERT INTO "User" (id, name, age, networth) VALUES(?, ?, ?, ?)',
      [id, name, age, networth],
    );

    expect(res.rowsAffected).toEqual(1);
    expect(res.insertId).toEqual(1);
    // expect(res.metadata).toEqual([]);
    expect(res.rows).toDeepEqual([]);
    expect(res.rows?.length).toEqual(0);
  });

  it('Casts booleans to ints correctly', async () => {
    await db.execute(`SELECT ?`, [1]);
    await db.execute(`SELECT ?`, [true]);
  });

  it('Insert and query with host objects', async () => {
    const id = chance.integer();
    const name = chance.name();
    const age = chance.integer();
    const networth = chance.floating();
    const res = await db.executeWithHostObjects(
      'INSERT INTO "User" (id, name, age, networth) VALUES(?, ?, ?, ?)',
      [id, name, age, networth],
    );

    expect(res.rowsAffected).toEqual(1);
    expect(res.insertId).toEqual(1);
    // expect(res.metadata).toEqual([]);
    expect(res.rows).toDeepEqual([]);
    expect(res.rows?.length).toEqual(0);

    const queryRes = await db.executeWithHostObjects('SELECT * FROM User');

    expect(queryRes.rowsAffected).toEqual(1);
    expect(queryRes.insertId).toEqual(1);
    expect(queryRes.rows).toDeepEqual([
      {
        id,
        name,
        age,
        networth,
        nickname: null,
      },
    ]);
  });

  it('Query without params', async () => {
    const id = chance.integer();
    const name = chance.name();
    const age = chance.integer();
    const networth = chance.floating();
    await db.execute(
      'INSERT INTO User (id, name, age, networth) VALUES(?, ?, ?, ?)',
      [id, name, age, networth],
    );

    const res = await db.execute('SELECT * FROM User');

    expect(res.rowsAffected).toEqual(1);
    expect(res.insertId).toEqual(1);
    expect(res.rows).toDeepEqual([
      {
        id,
        name,
        age,
        networth,
        nickname: null,
      },
    ]);
  });

  it('Query with params', async () => {
    const id = chance.integer();
    const name = chance.name();
    const age = chance.integer();
    const networth = chance.floating();
    await db.execute(
      'INSERT INTO User (id, name, age, networth) VALUES(?, ?, ?, ?)',
      [id, name, age, networth],
    );

    const res = await db.execute('SELECT * FROM User WHERE id = ?', [id]);

    expect(res.rowsAffected).toEqual(1);
    expect(res.insertId).toEqual(1);
    expect(res.rows).toDeepEqual([
      {
        id,
        name,
        age,
        networth,
        nickname: null,
      },
    ]);
  });

  it('Query with sqlite functions', async () => {
    const id = chance.integer();
    const name = chance.name();
    const age = chance.integer();
    const networth = chance.floating();

    // COUNT(*)
    await db.execute(
      'INSERT INTO User (id, name, age, networth) VALUES(?, ?, ?, ?)',
      [id, name, age, networth],
    );

    const countRes = await db.execute('SELECT COUNT(*) as count FROM User');

    expect(countRes.rows?.length).toEqual(1);
    expect(countRes.rows?.[0]?.count).toEqual(1);

    // SUM(age)
    const id2 = chance.integer();
    const name2 = chance.name();
    const age2 = chance.integer();
    const networth2 = chance.floating();

    await db.execute(
      'INSERT INTO User (id, name, age, networth) VALUES(?, ?, ?, ?)',
      [id2, name2, age2, networth2],
    );

    const sumRes = await db.execute('SELECT SUM(age) as sum FROM User;');

    expect(sumRes.rows[0]!.sum).toEqual(age + age2);

    const maxRes = await db.execute('SELECT MAX(networth) as `max` FROM User;');
    const minRes = await db.execute('SELECT MIN(networth) as `min` FROM User;');
    const maxNetworth = Math.max(networth, networth2);
    const minNetworth = Math.min(networth, networth2);

    expect(maxRes.rows[0]!.max).toEqual(maxNetworth);
    expect(minRes.rows[0]!.min).toEqual(minNetworth);
  });

  it('Executes all the statements in a single string', async () => {
    if (isLibsql()) {
      return;
    }
    await db.execute(
      `CREATE TABLE T1 ( id INT PRIMARY KEY) STRICT;
        CREATE TABLE T2 ( id INT PRIMARY KEY) STRICT;`,
    );

    let t1name = await db.execute(
      "SELECT name FROM sqlite_master WHERE type='table' AND name='T1';",
    );

    expect(t1name.rows[0]!.name).toEqual('T1');

    let t2name = await db.execute(
      "SELECT name FROM sqlite_master WHERE type='table' AND name='T2';",
    );

    expect(t2name.rows[0]!.name).toEqual('T2');
  });

  it('Failed insert', async () => {
    const id = chance.string();
    const name = chance.name();
    const age = chance.string();
    const networth = chance.string();
    try {
      await db.execute(
        'INSERT INTO User (id, name, age, networth) VALUES(?, ?, ?, ?)',
        [id, name, age, networth],
      );
    } catch (e: any) {
      expect(typeof e).toEqual('object');

      expect(
        e.message.includes('cannot store TEXT value in INT column User.id'),
      ).toEqual(true);
    }
  });

  it('Transaction, auto commit', async () => {
    const id = chance.integer();
    const name = chance.name();
    const age = chance.integer();
    const networth = chance.floating();

    await db.transaction(async tx => {
      const res = await tx.execute(
        'INSERT INTO "User" (id, name, age, networth) VALUES(?, ?, ?, ?)',
        [id, name, age, networth],
      );

      expect(res.rowsAffected).toEqual(1);
      expect(res.insertId).toEqual(1);
      // expect(res.metadata).toEqual([]);
      expect(res.rows).toDeepEqual([]);
      expect(res.rows?.length).toEqual(0);
    });

    const res = await db.execute('SELECT * FROM User');
    expect(res.rows).toDeepEqual([
      {
        id,
        name,
        age,
        networth,
        nickname: null,
      },
    ]);
  });

  it('Transaction, manual commit', async () => {
    const id = chance.integer();
    const name = chance.name();
    const age = chance.integer();
    const networth = chance.floating();

    await db.transaction(async tx => {
      const res = await tx.execute(
        'INSERT INTO "User" (id, name, age, networth) VALUES(?, ?, ?, ?)',
        [id, name, age, networth],
      );

      expect(res.rowsAffected).toEqual(1);
      expect(res.insertId).toEqual(1);
      expect(res.rows).toDeepEqual([]);
      expect(res.rows?.length).toEqual(0);

      await tx.commit();
    });

    const res = await db.execute('SELECT * FROM User');
    // console.log(res);
    expect(res.rows).toDeepEqual([
      {
        id,
        name,
        age,
        networth,
        nickname: null,
      },
    ]);
  });

  it('Transaction, executed in order', async () => {
    const xs = 10;
    const actual: unknown[] = [];

    // ARRANGE: Generate expected data
    const id = chance.integer();
    const name = chance.name();
    const age = chance.integer();

    // ACT: Start multiple transactions to upsert and select the same record
    const promises = [];
    for (let i = 1; i <= xs; i++) {
      const promised = db.transaction(async tx => {
        // ACT: Upsert statement to create record / increment the value
        await tx.execute(
          `
              INSERT OR REPLACE INTO [User] ([id], [name], [age], [networth])
              SELECT ?, ?, ?,
                IFNULL((
                  SELECT [networth] + 1000
                  FROM [User]
                  WHERE [id] = ?
                ), 0)
          `,
          [id, name, age, id],
        );

        // ACT: Select statement to get incremented value and store it for checking later
        const results = await tx.execute(
          'SELECT [networth] FROM [User] WHERE [id] = ?',
          [id],
        );

        actual.push(results.rows[0]!.networth);
      });

      promises.push(promised);
    }

    // ACT: Wait for all transactions to complete
    await Promise.all(promises);

    // ASSERT: That the expected values where returned
    const expected = Array(xs)
      .fill(0)
      .map((_, index) => index * 1000);

    expect(actual).toDeepEqual(expected);
  });

  it('Transaction, cannot execute after commit', async () => {
    const id = chance.integer();
    const name = chance.name();
    const age = chance.integer();
    const networth = chance.floating();

    await db.transaction(async tx => {
      const res = await tx.execute(
        'INSERT INTO "User" (id, name, age, networth) VALUES(?, ?, ?, ?)',
        [id, name, age, networth],
      );

      expect(res.rowsAffected).toEqual(1);
      expect(res.insertId).toEqual(1);
      // expect(res.metadata).toEqual([]);
      expect(res.rows).toDeepEqual([]);
      expect(res.rows.length).toEqual(0);

      await tx.commit();

      try {
        await tx.execute('SELECT * FROM "User"');
      } catch (e) {
        expect(!!e).toEqual(true);
      }
    });

    const res = await db.execute('SELECT * FROM User');
    expect(res.rows).toDeepEqual([
      {
        id,
        name,
        age,
        networth,
        nickname: null,
      },
    ]);
  });

  it('Incorrect transaction, manual rollback', async () => {
    const id = chance.string();
    const name = chance.name();
    const age = chance.integer();
    const networth = chance.floating();

    await db.transaction(async tx => {
      try {
        await tx.execute(
          'INSERT INTO "User" (id, name, age, networth) VALUES(?, ?, ?, ?)',
          [id, name, age, networth],
        );
      } catch (e) {
        await tx.rollback();
      }
    });

    const res = await db.execute('SELECT * FROM User');
    expect(res.rows).toDeepEqual([]);
  });

  it('Correctly throws', async () => {
    const id = chance.string();
    const name = chance.name();
    const age = chance.integer();
    const networth = chance.floating();
    try {
      await db.execute(
        'INSERT INTO "User" (id, name, age, networth) VALUES(?, ?, ?, ?)',
        [id, name, age, networth],
      );
    } catch (e: any) {
      expect(!!e).toEqual(true);
    }
  });

  it('Rollback', async () => {
    const id = chance.integer();
    const name = chance.name();
    const age = chance.integer();
    const networth = chance.floating();

    await db.transaction(async tx => {
      await tx.execute(
        'INSERT INTO "User" (id, name, age, networth) VALUES(?, ?, ?, ?)',
        [id, name, age, networth],
      );
      await tx.rollback();
      const res = await db.execute('SELECT * FROM User');
      expect(res.rows).toDeepEqual([]);
    });
  });

  it('Transaction, rejects on callback error', async () => {
    const promised = db.transaction(() => {
      throw new Error('Error from callback');
    });

    // ASSERT: should return a promise that eventually rejects
    expect(typeof promised == 'object');
    try {
      await promised;
      // expect.fail('Should not resolve');
    } catch (e) {
      // expect(e).to.be.a.instanceof(Error);
      expect((e as Error)?.message).toEqual('Error from callback');
    }
  });

  it('Transaction, rejects on invalid query', async () => {
    const promised = db.transaction(async tx => {
      await tx.execute('SELECT * FROM [tableThatDoesNotExist];');
    });

    // ASSERT: should return a promise that eventually rejects
    // expect(promised).to.have.property('then').that.is.a('function');
    try {
      await promised;
      // expect.fail('Should not resolve');
    } catch (e) {
      // expect(e).to.be.a.instanceof(Error);
      expect(
        (e as Error)?.message.includes('no such table: tableThatDoesNotExist'),
      ).toBe(true);
    }
  });

  it('Transaction, handle async callback', async () => {
    let ranCallback = false;
    const promised = db.transaction(async tx => {
      await new Promise<void>(done => {
        setTimeout(() => done(), 50);
      });
      tx.execute('SELECT * FROM User;');
      ranCallback = true;
    });

    // ASSERT: should return a promise that eventually rejects
    // expect(promised).to.have.property('then').that.is.a('function');
    await promised;
    expect(ranCallback).toEqual(true);
  });

  it('Batch execute', async () => {
    const id1 = chance.integer();
    const name1 = chance.name();
    const age1 = chance.integer();
    const networth1 = chance.floating();

    const id2 = chance.integer();
    const name2 = chance.name();
    const age2 = chance.integer();
    const networth2 = chance.floating();

    const commands: SQLBatchTuple[] = [
      ['SELECT * FROM "User"', []],
      ['SELECT * FROM "User"'],
      [
        'INSERT INTO "User" (id, name, age, networth) VALUES(?, ?, ?, ?)',
        [id1, name1, age1, networth1],
      ],
      [
        'INSERT INTO "User" (id, name, age, networth) VALUES(?, ?, ?, ?)',
        [[id2, name2, age2, networth2]],
      ],
    ];

    await db.executeBatch(commands);

    const res = await db.execute('SELECT * FROM User');

    expect(res.rows).toDeepEqual([
      {id: id1, name: name1, age: age1, networth: networth1, nickname: null},
      {
        id: id2,
        name: name2,
        age: age2,
        networth: networth2,
        nickname: null,
      },
    ]);
  });

  it('Batch execute with BLOB', async () => {
    let db = open({
      name: 'queries.sqlite',
      encryptionKey: 'test',
    });

    await db.execute('DROP TABLE IF EXISTS User;');
    await db.execute(
      'CREATE TABLE IF NOT EXISTS User (id TEXT PRIMARY KEY NOT NULL, name TEXT NOT NULL, age INT, networth BLOB, nickname TEXT) STRICT;',
    );
    const id1 = '1';
    const name1 = 'name1';
    const age1 = 12;
    const networth1 = new Uint8Array([1, 2, 3]);

    const id2 = '2';
    const name2 = 'name2';
    const age2 = 17;
    const networth2 = new Uint8Array([3, 2, 1]);

    const commands: SQLBatchTuple[] = [
      [
        'INSERT OR REPLACE INTO "User" (id, name, age, networth) VALUES(?, ?, ?, ?)',
        [id1, name1, age1, networth1],
      ],
      [
        'INSERT OR REPLACE INTO "User" (id, name, age, networth) VALUES(?, ?, ?, ?)',
        [[id2, name2, age2, networth2]],
      ],
    ];

    // bomb~  (NOBRIDGE) ERROR  Error: Exception in HostFunction: <unknown>
    await db.executeBatch(commands);
  });

  it('DumbHostObject allows to write known props', async () => {
    const id = chance.integer();
    const name = chance.name();
    const age = chance.integer();
    const networth = chance.floating();
    await db.execute(
      'INSERT INTO User (id, name, age, networth) VALUES(?, ?, ?, ?)',
      [id, name, age, networth],
    );

    const res = await db.executeWithHostObjects('SELECT * FROM User');

    expect(res.insertId).toEqual(1);
    expect(res.rows).toDeepEqual([
      {
        id,
        name,
        age,
        networth,
        nickname: null,
      },
    ]);

    res.rows[0]!.name = 'quack_changed';

    expect(res.rows[0]!.name).toEqual('quack_changed');
  });

  it('DumbHostObject allows to write new props', async () => {
    const id = chance.integer();
    const name = chance.name();
    const age = chance.integer();
    const networth = chance.floating();
    await db.execute(
      'INSERT INTO User (id, name, age, networth) VALUES(?, ?, ?, ?)',
      [id, name, age, networth],
    );

    const res = await db.executeWithHostObjects('SELECT * FROM User');

    expect(res.rowsAffected).toEqual(1);
    expect(res.insertId).toEqual(1);
    expect(res.rows!).toDeepEqual([
      {
        id,
        name,
        age,
        networth,
        nickname: null,
      },
    ]);

    res.rows[0]!.myWeirdProp = 'quack_changed';

    expect(res.rows[0]!.myWeirdProp).toEqual('quack_changed');
  });

  it('Execute raw should return just an array of objects', async () => {
    const id = chance.integer();
    const name = chance.name();
    const age = chance.integer();
    const networth = chance.floating();
    await db.execute(
      'INSERT INTO User (id, name, age, networth) VALUES(?, ?, ?, ?)',
      [id, name, age, networth],
    );

    const res = await db.executeRaw('SELECT id, name, age, networth FROM User');
    expect(res).toDeepEqual([[id, name, age, networth]]);
  });

  it('Create fts5 virtual table', async () => {
    await db.execute(
      'CREATE VIRTUAL TABLE fts5_table USING fts5(name, content);',
    );
    await db.execute('INSERT INTO fts5_table (name, content) VALUES(?, ?)', [
      'test',
      'test content',
    ]);

    const res = await db.execute('SELECT * FROM fts5_table');
    expect(res.rows).toDeepEqual([{name: 'test', content: 'test content'}]);
  });

  it('Various queries', async () => {
    await db.execute('SELECT 1 ');
    await db.execute('SELECT 1       ');
    await db.execute('SELECT 1; ', []);
    await db.execute('SELECT ?; ', [1]);
  });

  it('Handles concurrent transactions correctly', async () => {
    const id = chance.integer();
    const name = chance.name();
    const age = chance.integer();
    const networth = chance.floating();

    const transaction1 = db.transaction(async tx => {
      await tx.execute(
        'INSERT INTO "User" (id, name, age, networth) VALUES(?, ?, ?, ?)',
        [id, name, age, networth],
      );
    });

<<<<<<< HEAD
    const transaction2 = db.transaction(async tx => {
      await tx.execute(
        'INSERT INTO "User" (id, name, age, networth) VALUES(?, ?, ?, ?)',
        [id + 1, name, age, networth],
=======
    it('Execute raw sync should return just an array of objects', async () => {
      const id = chance.integer();
      const name = chance.name();
      const age = chance.integer();
      const networth = chance.floating();
      
      await db.execute(
        'INSERT INTO User (id, name, age, networth) VALUES(?, ?, ?, ?)',
        [id, name, age, networth],
      );

      const res = db.executeRawSync(
        'SELECT id, name, age, networth FROM User',
      );
      expect(res).to.eql([[id, name, age, networth]]);
    });

    it('Create fts5 virtual table', async () => {
      await db.execute(
        'CREATE VIRTUAL TABLE fts5_table USING fts5(name, content);',
>>>>>>> f8c848db
      );
    });

    await Promise.all([transaction1, transaction2]);

    const res = await db.execute('SELECT * FROM User');
    expect(res.rows.length).toEqual(2);
  });

  it('Pragma user_version', () => {
    const res = db.executeSync('PRAGMA user_version');
    expect(res.rows).toDeepEqual([{user_version: 0}]);
  });
});<|MERGE_RESOLUTION|>--- conflicted
+++ resolved
@@ -514,6 +514,21 @@
     });
   });
 
+  it('Execute raw sync should return just an array of objects', async () => {
+    const id = chance.integer();
+    const name = chance.name();
+    const age = chance.integer();
+    const networth = chance.floating();
+
+    await db.execute(
+      'INSERT INTO User (id, name, age, networth) VALUES(?, ?, ?, ?)',
+      [id, name, age, networth],
+    );
+
+    const res = db.executeRawSync('SELECT id, name, age, networth FROM User');
+    expect(res).toDeepEqual([[id, name, age, networth]]);
+  });
+
   it('Transaction, rejects on callback error', async () => {
     const promised = db.transaction(() => {
       throw new Error('Error from callback');
@@ -743,33 +758,10 @@
       );
     });
 
-<<<<<<< HEAD
     const transaction2 = db.transaction(async tx => {
       await tx.execute(
         'INSERT INTO "User" (id, name, age, networth) VALUES(?, ?, ?, ?)',
         [id + 1, name, age, networth],
-=======
-    it('Execute raw sync should return just an array of objects', async () => {
-      const id = chance.integer();
-      const name = chance.name();
-      const age = chance.integer();
-      const networth = chance.floating();
-      
-      await db.execute(
-        'INSERT INTO User (id, name, age, networth) VALUES(?, ?, ?, ?)',
-        [id, name, age, networth],
-      );
-
-      const res = db.executeRawSync(
-        'SELECT id, name, age, networth FROM User',
-      );
-      expect(res).to.eql([[id, name, age, networth]]);
-    });
-
-    it('Create fts5 virtual table', async () => {
-      await db.execute(
-        'CREATE VIRTUAL TABLE fts5_table USING fts5(name, content);',
->>>>>>> f8c848db
       );
     });
 
