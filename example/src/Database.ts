--- conflicted
+++ resolved
@@ -10,11 +10,7 @@
 const ENCRYPTION_KEY = 'quack';
 const DB_CONFIG = {
   name: DB_NAME,
-<<<<<<< HEAD
-  // inMemory: true,
   encryptionKey: ENCRYPTION_KEY,
-=======
->>>>>>> 7a82369f
 };
 
 export async function createLargeDB() {
