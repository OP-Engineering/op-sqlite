import performance from 'react-native-performance';
import Chance from 'chance';
import {open} from '@op-engineering/op-sqlcipher';
// import { Buffer } from 'buffer';

const chance = new Chance();

const ROWS = 300000;
const DB_NAME = 'largeDB';
<<<<<<< HEAD
const ENCRYPTION_KEY = 'quack';
const DB_CONFIG = {
  name: DB_NAME,
  // inMemory: true,
  encryptionKey: ENCRYPTION_KEY,
=======
const DB_CONFIG = {
  name: DB_NAME,
  // inMemory: true,
>>>>>>> d14b8649
};

export async function createLargeDB() {
  let largeDb = open(DB_CONFIG);

  largeDb.execute('DROP TABLE IF EXISTS Test;');
  largeDb.execute(
    'CREATE TABLE Test ( id INT PRIMARY KEY, v1 TEXT, v2 TEXT, v3 TEXT, v4 TEXT, v5 TEXT, v6 INT, v7 INT, v8 INT, v9 INT, v10 INT, v11 REAL, v12 REAL, v13 REAL, v14 REAL) STRICT;',
  );

  let insertions: [string, any[]][] = [];
  for (let i = 0; i < ROWS; i++) {
    insertions.push([
      'INSERT INTO "Test" (id, v1, v2, v3, v4, v5, v6, v7, v8, v9, v10, v11, v12, v13, v14) VALUES(?, ?, ?, ?, ?, ?, ?, ?, ?, ?, ?, ?, ?, ?, ?)',
      [
        i,
        chance.name(),
        chance.name(),
        chance.name(),
        chance.name(),
        chance.name(),
        chance.integer(),
        chance.integer(),
        chance.integer(),
        chance.integer(),
        chance.integer(),
        chance.floating(),
        chance.floating(),
        chance.floating(),
        chance.floating(),
      ],
    ]);
  }

  await largeDb.executeBatchAsync(insertions);

  console.log(`inserted ${ROWS}`);

  largeDb.close();
}

export async function queryLargeDB() {
  let largeDb = open(DB_CONFIG);

  let times: {loadFromDb: number[]; access: number[]} = {
    loadFromDb: [],
    access: [],
  };

  for (let i = 0; i < 1; i++) {
    // @ts-ignore
    global.gc();

    performance.mark('queryStart');
    const results = await largeDb.executeAsync('SELECT * FROM Test');
    const measurement = performance.measure('queryEnd', 'queryStart');
    times.loadFromDb.push(measurement.duration);

    performance.mark('accessingStart');
    const rows = results.rows!._array;
    for (let i = 0; i < rows.length; i++) {
      const v1 = rows[i].v14;
    }

    const accessMeasurement = performance.measure(
      'accessingEnd',
      'accessingStart',
    );
    times.access.push(accessMeasurement.duration);
  }

  return times;
}<|MERGE_RESOLUTION|>--- conflicted
+++ resolved
@@ -6,18 +6,12 @@
 const chance = new Chance();
 
 const ROWS = 300000;
-const DB_NAME = 'largeDB';
-<<<<<<< HEAD
+const DB_NAME = 'cipherLargeDB';
 const ENCRYPTION_KEY = 'quack';
 const DB_CONFIG = {
   name: DB_NAME,
   // inMemory: true,
   encryptionKey: ENCRYPTION_KEY,
-=======
-const DB_CONFIG = {
-  name: DB_NAME,
-  // inMemory: true,
->>>>>>> d14b8649
 };
 
 export async function createLargeDB() {
