--- conflicted
+++ resolved
@@ -1,79 +1,63 @@
 PODS:
-  - boost (1.83.0)
+  - boost (1.76.0)
   - DoubleConversion (1.1.6)
-  - FBLazyVector (0.73.1)
-  - FBReactNativeSpec (0.73.1):
-    - RCT-Folly (= 2022.05.16.00)
-    - RCTRequired (= 0.73.1)
-    - RCTTypeSafety (= 0.73.1)
-    - React-Core (= 0.73.1)
-    - React-jsi (= 0.73.1)
-    - ReactCommon/turbomodule/core (= 0.73.1)
+  - FBLazyVector (0.72.6)
+  - FBReactNativeSpec (0.72.6):
+    - RCT-Folly (= 2021.07.22.00)
+    - RCTRequired (= 0.72.6)
+    - RCTTypeSafety (= 0.72.6)
+    - React-Core (= 0.72.6)
+    - React-jsi (= 0.72.6)
+    - ReactCommon/turbomodule/core (= 0.72.6)
   - fmt (6.2.1)
   - glog (0.3.5)
-  - hermes-engine (0.73.0):
-    - hermes-engine/Pre-built (= 0.73.0)
-  - hermes-engine/Pre-built (0.73.0)
+  - hermes-engine (0.72.6):
+    - hermes-engine/Pre-built (= 0.72.6)
+  - hermes-engine/Pre-built (0.72.6)
   - libevent (2.1.12)
-<<<<<<< HEAD
-  - MMKV (1.3.2):
-    - MMKVCore (~> 1.3.2)
-  - MMKVCore (1.3.2)
-  - op-sqlcipher (2.0.3):
+  - op-sqlcipher (2.0.8):
     - OpenSSL-Universal
     - React
     - React-callinvoker
     - React-Core
   - OpenSSL-Universal (1.1.2200)
   - RCT-Folly (2021.07.22.00):
-=======
-  - op-sqlite (2.0.7):
-    - React
-    - React-callinvoker
-    - React-Core
-  - RCT-Folly (2022.05.16.00):
->>>>>>> 5ac42c41
     - boost
     - DoubleConversion
     - fmt (~> 6.2.1)
     - glog
-    - RCT-Folly/Default (= 2022.05.16.00)
-  - RCT-Folly/Default (2022.05.16.00):
+    - RCT-Folly/Default (= 2021.07.22.00)
+  - RCT-Folly/Default (2021.07.22.00):
     - boost
     - DoubleConversion
     - fmt (~> 6.2.1)
     - glog
-  - RCT-Folly/Fabric (2022.05.16.00):
+  - RCT-Folly/Futures (2021.07.22.00):
     - boost
     - DoubleConversion
     - fmt (~> 6.2.1)
     - glog
-  - RCT-Folly/Futures (2022.05.16.00):
-    - boost
-    - DoubleConversion
-    - fmt (~> 6.2.1)
-    - glog
     - libevent
-  - RCTRequired (0.73.1)
-  - RCTTypeSafety (0.73.1):
-    - FBLazyVector (= 0.73.1)
-    - RCTRequired (= 0.73.1)
-    - React-Core (= 0.73.1)
-  - React (0.73.1):
-    - React-Core (= 0.73.1)
-    - React-Core/DevSupport (= 0.73.1)
-    - React-Core/RCTWebSocket (= 0.73.1)
-    - React-RCTActionSheet (= 0.73.1)
-    - React-RCTAnimation (= 0.73.1)
-    - React-RCTBlob (= 0.73.1)
-    - React-RCTImage (= 0.73.1)
-    - React-RCTLinking (= 0.73.1)
-    - React-RCTNetwork (= 0.73.1)
-    - React-RCTSettings (= 0.73.1)
-    - React-RCTText (= 0.73.1)
-    - React-RCTVibration (= 0.73.1)
-  - React-callinvoker (0.73.1)
-  - React-Codegen (0.73.1):
+  - RCTRequired (0.72.6)
+  - RCTTypeSafety (0.72.6):
+    - FBLazyVector (= 0.72.6)
+    - RCTRequired (= 0.72.6)
+    - React-Core (= 0.72.6)
+  - React (0.72.6):
+    - React-Core (= 0.72.6)
+    - React-Core/DevSupport (= 0.72.6)
+    - React-Core/RCTWebSocket (= 0.72.6)
+    - React-RCTActionSheet (= 0.72.6)
+    - React-RCTAnimation (= 0.72.6)
+    - React-RCTBlob (= 0.72.6)
+    - React-RCTImage (= 0.72.6)
+    - React-RCTLinking (= 0.72.6)
+    - React-RCTNetwork (= 0.72.6)
+    - React-RCTSettings (= 0.72.6)
+    - React-RCTText (= 0.72.6)
+    - React-RCTVibration (= 0.72.6)
+  - React-callinvoker (0.72.6)
+  - React-Codegen (0.72.6):
     - DoubleConversion
     - FBReactNativeSpec
     - glog
@@ -88,828 +72,260 @@
     - React-rncore
     - ReactCommon/turbomodule/bridging
     - ReactCommon/turbomodule/core
-  - React-Core (0.73.1):
-    - glog
-    - hermes-engine
-    - RCT-Folly (= 2022.05.16.00)
-    - React-Core/Default (= 0.73.1)
-    - React-cxxreact
-    - React-hermes
-    - React-jsi
-    - React-jsiexecutor
-    - React-perflogger
-    - React-runtimescheduler
-    - React-utils
-    - SocketRocket (= 0.6.1)
-    - Yoga
-  - React-Core/CoreModulesHeaders (0.73.1):
-    - glog
-    - hermes-engine
-    - RCT-Folly (= 2022.05.16.00)
-    - React-Core/Default
-    - React-cxxreact
-    - React-hermes
-    - React-jsi
-    - React-jsiexecutor
-    - React-perflogger
-    - React-runtimescheduler
-    - React-utils
-    - SocketRocket (= 0.6.1)
-    - Yoga
-  - React-Core/Default (0.73.1):
-    - glog
-    - hermes-engine
-    - RCT-Folly (= 2022.05.16.00)
-    - React-cxxreact
-    - React-hermes
-    - React-jsi
-    - React-jsiexecutor
-    - React-perflogger
-    - React-runtimescheduler
-    - React-utils
-    - SocketRocket (= 0.6.1)
-    - Yoga
-  - React-Core/DevSupport (0.73.1):
-    - glog
-    - hermes-engine
-    - RCT-Folly (= 2022.05.16.00)
-    - React-Core/Default (= 0.73.1)
-    - React-Core/RCTWebSocket (= 0.73.1)
-    - React-cxxreact
-    - React-hermes
-    - React-jsi
-    - React-jsiexecutor
-    - React-jsinspector (= 0.73.1)
-    - React-perflogger
-    - React-runtimescheduler
-    - React-utils
-    - SocketRocket (= 0.6.1)
-    - Yoga
-  - React-Core/RCTActionSheetHeaders (0.73.1):
-    - glog
-    - hermes-engine
-    - RCT-Folly (= 2022.05.16.00)
-    - React-Core/Default
-    - React-cxxreact
-    - React-hermes
-    - React-jsi
-    - React-jsiexecutor
-    - React-perflogger
-    - React-runtimescheduler
-    - React-utils
-    - SocketRocket (= 0.6.1)
-    - Yoga
-  - React-Core/RCTAnimationHeaders (0.73.1):
-    - glog
-    - hermes-engine
-    - RCT-Folly (= 2022.05.16.00)
-    - React-Core/Default
-    - React-cxxreact
-    - React-hermes
-    - React-jsi
-    - React-jsiexecutor
-    - React-perflogger
-    - React-runtimescheduler
-    - React-utils
-    - SocketRocket (= 0.6.1)
-    - Yoga
-  - React-Core/RCTBlobHeaders (0.73.1):
-    - glog
-    - hermes-engine
-    - RCT-Folly (= 2022.05.16.00)
-    - React-Core/Default
-    - React-cxxreact
-    - React-hermes
-    - React-jsi
-    - React-jsiexecutor
-    - React-perflogger
-    - React-runtimescheduler
-    - React-utils
-    - SocketRocket (= 0.6.1)
-    - Yoga
-  - React-Core/RCTImageHeaders (0.73.1):
-    - glog
-    - hermes-engine
-    - RCT-Folly (= 2022.05.16.00)
-    - React-Core/Default
-    - React-cxxreact
-    - React-hermes
-    - React-jsi
-    - React-jsiexecutor
-    - React-perflogger
-    - React-runtimescheduler
-    - React-utils
-    - SocketRocket (= 0.6.1)
-    - Yoga
-  - React-Core/RCTLinkingHeaders (0.73.1):
-    - glog
-    - hermes-engine
-    - RCT-Folly (= 2022.05.16.00)
-    - React-Core/Default
-    - React-cxxreact
-    - React-hermes
-    - React-jsi
-    - React-jsiexecutor
-    - React-perflogger
-    - React-runtimescheduler
-    - React-utils
-    - SocketRocket (= 0.6.1)
-    - Yoga
-  - React-Core/RCTNetworkHeaders (0.73.1):
-    - glog
-    - hermes-engine
-    - RCT-Folly (= 2022.05.16.00)
-    - React-Core/Default
-    - React-cxxreact
-    - React-hermes
-    - React-jsi
-    - React-jsiexecutor
-    - React-perflogger
-    - React-runtimescheduler
-    - React-utils
-    - SocketRocket (= 0.6.1)
-    - Yoga
-  - React-Core/RCTSettingsHeaders (0.73.1):
-    - glog
-    - hermes-engine
-    - RCT-Folly (= 2022.05.16.00)
-    - React-Core/Default
-    - React-cxxreact
-    - React-hermes
-    - React-jsi
-    - React-jsiexecutor
-    - React-perflogger
-    - React-runtimescheduler
-    - React-utils
-    - SocketRocket (= 0.6.1)
-    - Yoga
-  - React-Core/RCTTextHeaders (0.73.1):
-    - glog
-    - hermes-engine
-    - RCT-Folly (= 2022.05.16.00)
-    - React-Core/Default
-    - React-cxxreact
-    - React-hermes
-    - React-jsi
-    - React-jsiexecutor
-    - React-perflogger
-    - React-runtimescheduler
-    - React-utils
-    - SocketRocket (= 0.6.1)
-    - Yoga
-  - React-Core/RCTVibrationHeaders (0.73.1):
-    - glog
-    - hermes-engine
-    - RCT-Folly (= 2022.05.16.00)
-    - React-Core/Default
-    - React-cxxreact
-    - React-hermes
-    - React-jsi
-    - React-jsiexecutor
-    - React-perflogger
-    - React-runtimescheduler
-    - React-utils
-    - SocketRocket (= 0.6.1)
-    - Yoga
-  - React-Core/RCTWebSocket (0.73.1):
-    - glog
-    - hermes-engine
-    - RCT-Folly (= 2022.05.16.00)
-    - React-Core/Default (= 0.73.1)
-    - React-cxxreact
-    - React-hermes
-    - React-jsi
-    - React-jsiexecutor
-    - React-perflogger
-    - React-runtimescheduler
-    - React-utils
-    - SocketRocket (= 0.6.1)
-    - Yoga
-  - React-CoreModules (0.73.1):
-    - RCT-Folly (= 2022.05.16.00)
-    - RCTTypeSafety (= 0.73.1)
-    - React-Codegen
-    - React-Core/CoreModulesHeaders (= 0.73.1)
-    - React-jsi (= 0.73.1)
-    - React-NativeModulesApple
+  - React-Core (0.72.6):
+    - glog
+    - hermes-engine
+    - RCT-Folly (= 2021.07.22.00)
+    - React-Core/Default (= 0.72.6)
+    - React-cxxreact
+    - React-hermes
+    - React-jsi
+    - React-jsiexecutor
+    - React-perflogger
+    - React-runtimeexecutor
+    - React-utils
+    - SocketRocket (= 0.6.1)
+    - Yoga
+  - React-Core/CoreModulesHeaders (0.72.6):
+    - glog
+    - hermes-engine
+    - RCT-Folly (= 2021.07.22.00)
+    - React-Core/Default
+    - React-cxxreact
+    - React-hermes
+    - React-jsi
+    - React-jsiexecutor
+    - React-perflogger
+    - React-runtimeexecutor
+    - React-utils
+    - SocketRocket (= 0.6.1)
+    - Yoga
+  - React-Core/Default (0.72.6):
+    - glog
+    - hermes-engine
+    - RCT-Folly (= 2021.07.22.00)
+    - React-cxxreact
+    - React-hermes
+    - React-jsi
+    - React-jsiexecutor
+    - React-perflogger
+    - React-runtimeexecutor
+    - React-utils
+    - SocketRocket (= 0.6.1)
+    - Yoga
+  - React-Core/DevSupport (0.72.6):
+    - glog
+    - hermes-engine
+    - RCT-Folly (= 2021.07.22.00)
+    - React-Core/Default (= 0.72.6)
+    - React-Core/RCTWebSocket (= 0.72.6)
+    - React-cxxreact
+    - React-hermes
+    - React-jsi
+    - React-jsiexecutor
+    - React-jsinspector (= 0.72.6)
+    - React-perflogger
+    - React-runtimeexecutor
+    - React-utils
+    - SocketRocket (= 0.6.1)
+    - Yoga
+  - React-Core/RCTActionSheetHeaders (0.72.6):
+    - glog
+    - hermes-engine
+    - RCT-Folly (= 2021.07.22.00)
+    - React-Core/Default
+    - React-cxxreact
+    - React-hermes
+    - React-jsi
+    - React-jsiexecutor
+    - React-perflogger
+    - React-runtimeexecutor
+    - React-utils
+    - SocketRocket (= 0.6.1)
+    - Yoga
+  - React-Core/RCTAnimationHeaders (0.72.6):
+    - glog
+    - hermes-engine
+    - RCT-Folly (= 2021.07.22.00)
+    - React-Core/Default
+    - React-cxxreact
+    - React-hermes
+    - React-jsi
+    - React-jsiexecutor
+    - React-perflogger
+    - React-runtimeexecutor
+    - React-utils
+    - SocketRocket (= 0.6.1)
+    - Yoga
+  - React-Core/RCTBlobHeaders (0.72.6):
+    - glog
+    - hermes-engine
+    - RCT-Folly (= 2021.07.22.00)
+    - React-Core/Default
+    - React-cxxreact
+    - React-hermes
+    - React-jsi
+    - React-jsiexecutor
+    - React-perflogger
+    - React-runtimeexecutor
+    - React-utils
+    - SocketRocket (= 0.6.1)
+    - Yoga
+  - React-Core/RCTImageHeaders (0.72.6):
+    - glog
+    - hermes-engine
+    - RCT-Folly (= 2021.07.22.00)
+    - React-Core/Default
+    - React-cxxreact
+    - React-hermes
+    - React-jsi
+    - React-jsiexecutor
+    - React-perflogger
+    - React-runtimeexecutor
+    - React-utils
+    - SocketRocket (= 0.6.1)
+    - Yoga
+  - React-Core/RCTLinkingHeaders (0.72.6):
+    - glog
+    - hermes-engine
+    - RCT-Folly (= 2021.07.22.00)
+    - React-Core/Default
+    - React-cxxreact
+    - React-hermes
+    - React-jsi
+    - React-jsiexecutor
+    - React-perflogger
+    - React-runtimeexecutor
+    - React-utils
+    - SocketRocket (= 0.6.1)
+    - Yoga
+  - React-Core/RCTNetworkHeaders (0.72.6):
+    - glog
+    - hermes-engine
+    - RCT-Folly (= 2021.07.22.00)
+    - React-Core/Default
+    - React-cxxreact
+    - React-hermes
+    - React-jsi
+    - React-jsiexecutor
+    - React-perflogger
+    - React-runtimeexecutor
+    - React-utils
+    - SocketRocket (= 0.6.1)
+    - Yoga
+  - React-Core/RCTSettingsHeaders (0.72.6):
+    - glog
+    - hermes-engine
+    - RCT-Folly (= 2021.07.22.00)
+    - React-Core/Default
+    - React-cxxreact
+    - React-hermes
+    - React-jsi
+    - React-jsiexecutor
+    - React-perflogger
+    - React-runtimeexecutor
+    - React-utils
+    - SocketRocket (= 0.6.1)
+    - Yoga
+  - React-Core/RCTTextHeaders (0.72.6):
+    - glog
+    - hermes-engine
+    - RCT-Folly (= 2021.07.22.00)
+    - React-Core/Default
+    - React-cxxreact
+    - React-hermes
+    - React-jsi
+    - React-jsiexecutor
+    - React-perflogger
+    - React-runtimeexecutor
+    - React-utils
+    - SocketRocket (= 0.6.1)
+    - Yoga
+  - React-Core/RCTVibrationHeaders (0.72.6):
+    - glog
+    - hermes-engine
+    - RCT-Folly (= 2021.07.22.00)
+    - React-Core/Default
+    - React-cxxreact
+    - React-hermes
+    - React-jsi
+    - React-jsiexecutor
+    - React-perflogger
+    - React-runtimeexecutor
+    - React-utils
+    - SocketRocket (= 0.6.1)
+    - Yoga
+  - React-Core/RCTWebSocket (0.72.6):
+    - glog
+    - hermes-engine
+    - RCT-Folly (= 2021.07.22.00)
+    - React-Core/Default (= 0.72.6)
+    - React-cxxreact
+    - React-hermes
+    - React-jsi
+    - React-jsiexecutor
+    - React-perflogger
+    - React-runtimeexecutor
+    - React-utils
+    - SocketRocket (= 0.6.1)
+    - Yoga
+  - React-CoreModules (0.72.6):
+    - RCT-Folly (= 2021.07.22.00)
+    - RCTTypeSafety (= 0.72.6)
+    - React-Codegen (= 0.72.6)
+    - React-Core/CoreModulesHeaders (= 0.72.6)
+    - React-jsi (= 0.72.6)
     - React-RCTBlob
-    - React-RCTImage (= 0.73.1)
-    - ReactCommon
-    - SocketRocket (= 0.6.1)
-  - React-cxxreact (0.73.1):
-    - boost (= 1.83.0)
-    - DoubleConversion
-    - fmt (~> 6.2.1)
-    - glog
-    - hermes-engine
-    - RCT-Folly (= 2022.05.16.00)
-    - React-callinvoker (= 0.73.1)
-    - React-debug (= 0.73.1)
-    - React-jsi (= 0.73.1)
-    - React-jsinspector (= 0.73.1)
-    - React-logger (= 0.73.1)
-    - React-perflogger (= 0.73.1)
-    - React-runtimeexecutor (= 0.73.1)
-  - React-debug (0.73.1)
-  - React-Fabric (0.73.1):
-    - DoubleConversion
-    - fmt (~> 6.2.1)
-    - glog
-    - hermes-engine
-    - RCT-Folly/Fabric (= 2022.05.16.00)
-    - RCTRequired
-    - RCTTypeSafety
-    - React-Core
-    - React-cxxreact
-    - React-debug
-    - React-Fabric/animations (= 0.73.1)
-    - React-Fabric/attributedstring (= 0.73.1)
-    - React-Fabric/componentregistry (= 0.73.1)
-    - React-Fabric/componentregistrynative (= 0.73.1)
-    - React-Fabric/components (= 0.73.1)
-    - React-Fabric/core (= 0.73.1)
-    - React-Fabric/imagemanager (= 0.73.1)
-    - React-Fabric/leakchecker (= 0.73.1)
-    - React-Fabric/mounting (= 0.73.1)
-    - React-Fabric/scheduler (= 0.73.1)
-    - React-Fabric/telemetry (= 0.73.1)
-    - React-Fabric/templateprocessor (= 0.73.1)
-    - React-Fabric/textlayoutmanager (= 0.73.1)
-    - React-Fabric/uimanager (= 0.73.1)
-    - React-graphics
-    - React-jsi
-    - React-jsiexecutor
-    - React-logger
-    - React-rendererdebug
-    - React-runtimescheduler
-    - React-utils
-    - ReactCommon/turbomodule/core
-  - React-Fabric/animations (0.73.1):
-    - DoubleConversion
-    - fmt (~> 6.2.1)
-    - glog
-    - hermes-engine
-    - RCT-Folly/Fabric (= 2022.05.16.00)
-    - RCTRequired
-    - RCTTypeSafety
-    - React-Core
-    - React-cxxreact
-    - React-debug
-    - React-graphics
-    - React-jsi
-    - React-jsiexecutor
-    - React-logger
-    - React-rendererdebug
-    - React-runtimescheduler
-    - React-utils
-    - ReactCommon/turbomodule/core
-  - React-Fabric/attributedstring (0.73.1):
-    - DoubleConversion
-    - fmt (~> 6.2.1)
-    - glog
-    - hermes-engine
-    - RCT-Folly/Fabric (= 2022.05.16.00)
-    - RCTRequired
-    - RCTTypeSafety
-    - React-Core
-    - React-cxxreact
-    - React-debug
-    - React-graphics
-    - React-jsi
-    - React-jsiexecutor
-    - React-logger
-    - React-rendererdebug
-    - React-runtimescheduler
-    - React-utils
-    - ReactCommon/turbomodule/core
-  - React-Fabric/componentregistry (0.73.1):
-    - DoubleConversion
-    - fmt (~> 6.2.1)
-    - glog
-    - hermes-engine
-    - RCT-Folly/Fabric (= 2022.05.16.00)
-    - RCTRequired
-    - RCTTypeSafety
-    - React-Core
-    - React-cxxreact
-    - React-debug
-    - React-graphics
-    - React-jsi
-    - React-jsiexecutor
-    - React-logger
-    - React-rendererdebug
-    - React-runtimescheduler
-    - React-utils
-    - ReactCommon/turbomodule/core
-  - React-Fabric/componentregistrynative (0.73.1):
-    - DoubleConversion
-    - fmt (~> 6.2.1)
-    - glog
-    - hermes-engine
-    - RCT-Folly/Fabric (= 2022.05.16.00)
-    - RCTRequired
-    - RCTTypeSafety
-    - React-Core
-    - React-cxxreact
-    - React-debug
-    - React-graphics
-    - React-jsi
-    - React-jsiexecutor
-    - React-logger
-    - React-rendererdebug
-    - React-runtimescheduler
-    - React-utils
-    - ReactCommon/turbomodule/core
-  - React-Fabric/components (0.73.1):
-    - DoubleConversion
-    - fmt (~> 6.2.1)
-    - glog
-    - hermes-engine
-    - RCT-Folly/Fabric (= 2022.05.16.00)
-    - RCTRequired
-    - RCTTypeSafety
-    - React-Core
-    - React-cxxreact
-    - React-debug
-    - React-Fabric/components/inputaccessory (= 0.73.1)
-    - React-Fabric/components/legacyviewmanagerinterop (= 0.73.1)
-    - React-Fabric/components/modal (= 0.73.1)
-    - React-Fabric/components/rncore (= 0.73.1)
-    - React-Fabric/components/root (= 0.73.1)
-    - React-Fabric/components/safeareaview (= 0.73.1)
-    - React-Fabric/components/scrollview (= 0.73.1)
-    - React-Fabric/components/text (= 0.73.1)
-    - React-Fabric/components/textinput (= 0.73.1)
-    - React-Fabric/components/unimplementedview (= 0.73.1)
-    - React-Fabric/components/view (= 0.73.1)
-    - React-graphics
-    - React-jsi
-    - React-jsiexecutor
-    - React-logger
-    - React-rendererdebug
-    - React-runtimescheduler
-    - React-utils
-    - ReactCommon/turbomodule/core
-  - React-Fabric/components/inputaccessory (0.73.1):
-    - DoubleConversion
-    - fmt (~> 6.2.1)
-    - glog
-    - hermes-engine
-    - RCT-Folly/Fabric (= 2022.05.16.00)
-    - RCTRequired
-    - RCTTypeSafety
-    - React-Core
-    - React-cxxreact
-    - React-debug
-    - React-graphics
-    - React-jsi
-    - React-jsiexecutor
-    - React-logger
-    - React-rendererdebug
-    - React-runtimescheduler
-    - React-utils
-    - ReactCommon/turbomodule/core
-  - React-Fabric/components/legacyviewmanagerinterop (0.73.1):
-    - DoubleConversion
-    - fmt (~> 6.2.1)
-    - glog
-    - hermes-engine
-    - RCT-Folly/Fabric (= 2022.05.16.00)
-    - RCTRequired
-    - RCTTypeSafety
-    - React-Core
-    - React-cxxreact
-    - React-debug
-    - React-graphics
-    - React-jsi
-    - React-jsiexecutor
-    - React-logger
-    - React-rendererdebug
-    - React-runtimescheduler
-    - React-utils
-    - ReactCommon/turbomodule/core
-  - React-Fabric/components/modal (0.73.1):
-    - DoubleConversion
-    - fmt (~> 6.2.1)
-    - glog
-    - hermes-engine
-    - RCT-Folly/Fabric (= 2022.05.16.00)
-    - RCTRequired
-    - RCTTypeSafety
-    - React-Core
-    - React-cxxreact
-    - React-debug
-    - React-graphics
-    - React-jsi
-    - React-jsiexecutor
-    - React-logger
-    - React-rendererdebug
-    - React-runtimescheduler
-    - React-utils
-    - ReactCommon/turbomodule/core
-  - React-Fabric/components/rncore (0.73.1):
-    - DoubleConversion
-    - fmt (~> 6.2.1)
-    - glog
-    - hermes-engine
-    - RCT-Folly/Fabric (= 2022.05.16.00)
-    - RCTRequired
-    - RCTTypeSafety
-    - React-Core
-    - React-cxxreact
-    - React-debug
-    - React-graphics
-    - React-jsi
-    - React-jsiexecutor
-    - React-logger
-    - React-rendererdebug
-    - React-runtimescheduler
-    - React-utils
-    - ReactCommon/turbomodule/core
-  - React-Fabric/components/root (0.73.1):
-    - DoubleConversion
-    - fmt (~> 6.2.1)
-    - glog
-    - hermes-engine
-    - RCT-Folly/Fabric (= 2022.05.16.00)
-    - RCTRequired
-    - RCTTypeSafety
-    - React-Core
-    - React-cxxreact
-    - React-debug
-    - React-graphics
-    - React-jsi
-    - React-jsiexecutor
-    - React-logger
-    - React-rendererdebug
-    - React-runtimescheduler
-    - React-utils
-    - ReactCommon/turbomodule/core
-  - React-Fabric/components/safeareaview (0.73.1):
-    - DoubleConversion
-    - fmt (~> 6.2.1)
-    - glog
-    - hermes-engine
-    - RCT-Folly/Fabric (= 2022.05.16.00)
-    - RCTRequired
-    - RCTTypeSafety
-    - React-Core
-    - React-cxxreact
-    - React-debug
-    - React-graphics
-    - React-jsi
-    - React-jsiexecutor
-    - React-logger
-    - React-rendererdebug
-    - React-runtimescheduler
-    - React-utils
-    - ReactCommon/turbomodule/core
-  - React-Fabric/components/scrollview (0.73.1):
-    - DoubleConversion
-    - fmt (~> 6.2.1)
-    - glog
-    - hermes-engine
-    - RCT-Folly/Fabric (= 2022.05.16.00)
-    - RCTRequired
-    - RCTTypeSafety
-    - React-Core
-    - React-cxxreact
-    - React-debug
-    - React-graphics
-    - React-jsi
-    - React-jsiexecutor
-    - React-logger
-    - React-rendererdebug
-    - React-runtimescheduler
-    - React-utils
-    - ReactCommon/turbomodule/core
-  - React-Fabric/components/text (0.73.1):
-    - DoubleConversion
-    - fmt (~> 6.2.1)
-    - glog
-    - hermes-engine
-    - RCT-Folly/Fabric (= 2022.05.16.00)
-    - RCTRequired
-    - RCTTypeSafety
-    - React-Core
-    - React-cxxreact
-    - React-debug
-    - React-graphics
-    - React-jsi
-    - React-jsiexecutor
-    - React-logger
-    - React-rendererdebug
-    - React-runtimescheduler
-    - React-utils
-    - ReactCommon/turbomodule/core
-  - React-Fabric/components/textinput (0.73.1):
-    - DoubleConversion
-    - fmt (~> 6.2.1)
-    - glog
-    - hermes-engine
-    - RCT-Folly/Fabric (= 2022.05.16.00)
-    - RCTRequired
-    - RCTTypeSafety
-    - React-Core
-    - React-cxxreact
-    - React-debug
-    - React-graphics
-    - React-jsi
-    - React-jsiexecutor
-    - React-logger
-    - React-rendererdebug
-    - React-runtimescheduler
-    - React-utils
-    - ReactCommon/turbomodule/core
-  - React-Fabric/components/unimplementedview (0.73.1):
-    - DoubleConversion
-    - fmt (~> 6.2.1)
-    - glog
-    - hermes-engine
-    - RCT-Folly/Fabric (= 2022.05.16.00)
-    - RCTRequired
-    - RCTTypeSafety
-    - React-Core
-    - React-cxxreact
-    - React-debug
-    - React-graphics
-    - React-jsi
-    - React-jsiexecutor
-    - React-logger
-    - React-rendererdebug
-    - React-runtimescheduler
-    - React-utils
-    - ReactCommon/turbomodule/core
-  - React-Fabric/components/view (0.73.1):
-    - DoubleConversion
-    - fmt (~> 6.2.1)
-    - glog
-    - hermes-engine
-    - RCT-Folly/Fabric (= 2022.05.16.00)
-    - RCTRequired
-    - RCTTypeSafety
-    - React-Core
-    - React-cxxreact
-    - React-debug
-    - React-graphics
-    - React-jsi
-    - React-jsiexecutor
-    - React-logger
-    - React-rendererdebug
-    - React-runtimescheduler
-    - React-utils
-    - ReactCommon/turbomodule/core
-    - Yoga
-  - React-Fabric/core (0.73.1):
-    - DoubleConversion
-    - fmt (~> 6.2.1)
-    - glog
-    - hermes-engine
-    - RCT-Folly/Fabric (= 2022.05.16.00)
-    - RCTRequired
-    - RCTTypeSafety
-    - React-Core
-    - React-cxxreact
-    - React-debug
-    - React-graphics
-    - React-jsi
-    - React-jsiexecutor
-    - React-logger
-    - React-rendererdebug
-    - React-runtimescheduler
-    - React-utils
-    - ReactCommon/turbomodule/core
-  - React-Fabric/imagemanager (0.73.1):
-    - DoubleConversion
-    - fmt (~> 6.2.1)
-    - glog
-    - hermes-engine
-    - RCT-Folly/Fabric (= 2022.05.16.00)
-    - RCTRequired
-    - RCTTypeSafety
-    - React-Core
-    - React-cxxreact
-    - React-debug
-    - React-graphics
-    - React-jsi
-    - React-jsiexecutor
-    - React-logger
-    - React-rendererdebug
-    - React-runtimescheduler
-    - React-utils
-    - ReactCommon/turbomodule/core
-  - React-Fabric/leakchecker (0.73.1):
-    - DoubleConversion
-    - fmt (~> 6.2.1)
-    - glog
-    - hermes-engine
-    - RCT-Folly/Fabric (= 2022.05.16.00)
-    - RCTRequired
-    - RCTTypeSafety
-    - React-Core
-    - React-cxxreact
-    - React-debug
-    - React-graphics
-    - React-jsi
-    - React-jsiexecutor
-    - React-logger
-    - React-rendererdebug
-    - React-runtimescheduler
-    - React-utils
-    - ReactCommon/turbomodule/core
-  - React-Fabric/mounting (0.73.1):
-    - DoubleConversion
-    - fmt (~> 6.2.1)
-    - glog
-    - hermes-engine
-    - RCT-Folly/Fabric (= 2022.05.16.00)
-    - RCTRequired
-    - RCTTypeSafety
-    - React-Core
-    - React-cxxreact
-    - React-debug
-    - React-graphics
-    - React-jsi
-    - React-jsiexecutor
-    - React-logger
-    - React-rendererdebug
-    - React-runtimescheduler
-    - React-utils
-    - ReactCommon/turbomodule/core
-  - React-Fabric/scheduler (0.73.1):
-    - DoubleConversion
-    - fmt (~> 6.2.1)
-    - glog
-    - hermes-engine
-    - RCT-Folly/Fabric (= 2022.05.16.00)
-    - RCTRequired
-    - RCTTypeSafety
-    - React-Core
-    - React-cxxreact
-    - React-debug
-    - React-graphics
-    - React-jsi
-    - React-jsiexecutor
-    - React-logger
-    - React-rendererdebug
-    - React-runtimescheduler
-    - React-utils
-    - ReactCommon/turbomodule/core
-  - React-Fabric/telemetry (0.73.1):
-    - DoubleConversion
-    - fmt (~> 6.2.1)
-    - glog
-    - hermes-engine
-    - RCT-Folly/Fabric (= 2022.05.16.00)
-    - RCTRequired
-    - RCTTypeSafety
-    - React-Core
-    - React-cxxreact
-    - React-debug
-    - React-graphics
-    - React-jsi
-    - React-jsiexecutor
-    - React-logger
-    - React-rendererdebug
-    - React-runtimescheduler
-    - React-utils
-    - ReactCommon/turbomodule/core
-  - React-Fabric/templateprocessor (0.73.1):
-    - DoubleConversion
-    - fmt (~> 6.2.1)
-    - glog
-    - hermes-engine
-    - RCT-Folly/Fabric (= 2022.05.16.00)
-    - RCTRequired
-    - RCTTypeSafety
-    - React-Core
-    - React-cxxreact
-    - React-debug
-    - React-graphics
-    - React-jsi
-    - React-jsiexecutor
-    - React-logger
-    - React-rendererdebug
-    - React-runtimescheduler
-    - React-utils
-    - ReactCommon/turbomodule/core
-  - React-Fabric/textlayoutmanager (0.73.1):
-    - DoubleConversion
-    - fmt (~> 6.2.1)
-    - glog
-    - hermes-engine
-    - RCT-Folly/Fabric (= 2022.05.16.00)
-    - RCTRequired
-    - RCTTypeSafety
-    - React-Core
-    - React-cxxreact
-    - React-debug
-    - React-Fabric/uimanager
-    - React-graphics
-    - React-jsi
-    - React-jsiexecutor
-    - React-logger
-    - React-rendererdebug
-    - React-runtimescheduler
-    - React-utils
-    - ReactCommon/turbomodule/core
-  - React-Fabric/uimanager (0.73.1):
-    - DoubleConversion
-    - fmt (~> 6.2.1)
-    - glog
-    - hermes-engine
-    - RCT-Folly/Fabric (= 2022.05.16.00)
-    - RCTRequired
-    - RCTTypeSafety
-    - React-Core
-    - React-cxxreact
-    - React-debug
-    - React-graphics
-    - React-jsi
-    - React-jsiexecutor
-    - React-logger
-    - React-rendererdebug
-    - React-runtimescheduler
-    - React-utils
-    - ReactCommon/turbomodule/core
-  - React-FabricImage (0.73.1):
-    - DoubleConversion
-    - fmt (~> 6.2.1)
-    - glog
-    - hermes-engine
-    - RCT-Folly/Fabric (= 2022.05.16.00)
-    - RCTRequired (= 0.73.1)
-    - RCTTypeSafety (= 0.73.1)
-    - React-Fabric
-    - React-graphics
-    - React-ImageManager
-    - React-jsi
-    - React-jsiexecutor (= 0.73.1)
-    - React-logger
-    - React-rendererdebug
-    - React-utils
-    - ReactCommon
-    - Yoga
-  - React-graphics (0.73.1):
-    - glog
-    - RCT-Folly/Fabric (= 2022.05.16.00)
-    - React-Core/Default (= 0.73.1)
-    - React-utils
-  - React-hermes (0.73.1):
-    - DoubleConversion
-    - fmt (~> 6.2.1)
-    - glog
-    - hermes-engine
-    - RCT-Folly (= 2022.05.16.00)
-    - RCT-Folly/Futures (= 2022.05.16.00)
-    - React-cxxreact (= 0.73.1)
-    - React-jsi
-    - React-jsiexecutor (= 0.73.1)
-    - React-jsinspector (= 0.73.1)
-    - React-perflogger (= 0.73.1)
-  - React-ImageManager (0.73.1):
-    - glog
-    - RCT-Folly/Fabric
-    - React-Core/Default
-    - React-debug
-    - React-Fabric
-    - React-graphics
-    - React-rendererdebug
-    - React-utils
-  - React-jserrorhandler (0.73.1):
-    - RCT-Folly/Fabric (= 2022.05.16.00)
-    - React-debug
-    - React-jsi
-    - React-Mapbuffer
-  - React-jsi (0.73.1):
-    - boost (= 1.83.0)
-    - DoubleConversion
-    - fmt (~> 6.2.1)
-    - glog
-    - hermes-engine
-    - RCT-Folly (= 2022.05.16.00)
-  - React-jsiexecutor (0.73.1):
-    - DoubleConversion
-    - fmt (~> 6.2.1)
-    - glog
-    - hermes-engine
-    - RCT-Folly (= 2022.05.16.00)
-    - React-cxxreact (= 0.73.1)
-    - React-jsi (= 0.73.1)
-    - React-perflogger (= 0.73.1)
-  - React-jsinspector (0.73.1)
-  - React-logger (0.73.1):
-    - glog
-  - React-Mapbuffer (0.73.1):
-    - glog
-    - React-debug
+    - React-RCTImage (= 0.72.6)
+    - ReactCommon/turbomodule/core (= 0.72.6)
+    - SocketRocket (= 0.6.1)
+  - React-cxxreact (0.72.6):
+    - boost (= 1.76.0)
+    - DoubleConversion
+    - glog
+    - hermes-engine
+    - RCT-Folly (= 2021.07.22.00)
+    - React-callinvoker (= 0.72.6)
+    - React-debug (= 0.72.6)
+    - React-jsi (= 0.72.6)
+    - React-jsinspector (= 0.72.6)
+    - React-logger (= 0.72.6)
+    - React-perflogger (= 0.72.6)
+    - React-runtimeexecutor (= 0.72.6)
+  - React-debug (0.72.6)
+  - React-hermes (0.72.6):
+    - DoubleConversion
+    - glog
+    - hermes-engine
+    - RCT-Folly (= 2021.07.22.00)
+    - RCT-Folly/Futures (= 2021.07.22.00)
+    - React-cxxreact (= 0.72.6)
+    - React-jsi
+    - React-jsiexecutor (= 0.72.6)
+    - React-jsinspector (= 0.72.6)
+    - React-perflogger (= 0.72.6)
+  - React-jsi (0.72.6):
+    - boost (= 1.76.0)
+    - DoubleConversion
+    - glog
+    - hermes-engine
+    - RCT-Folly (= 2021.07.22.00)
+  - React-jsiexecutor (0.72.6):
+    - DoubleConversion
+    - glog
+    - hermes-engine
+    - RCT-Folly (= 2021.07.22.00)
+    - React-cxxreact (= 0.72.6)
+    - React-jsi (= 0.72.6)
+    - React-perflogger (= 0.72.6)
+  - React-jsinspector (0.72.6)
+  - React-logger (0.72.6):
+    - glog
   - react-native-performance (5.1.0):
     - React-Core
   - react-native-restart (0.0.27):
     - React-Core
-  - React-nativeconfig (0.73.1)
-  - React-NativeModulesApple (0.73.1):
-    - glog
+  - React-NativeModulesApple (0.72.6):
     - hermes-engine
     - React-callinvoker
     - React-Core
@@ -918,162 +334,107 @@
     - React-runtimeexecutor
     - ReactCommon/turbomodule/bridging
     - ReactCommon/turbomodule/core
-  - React-perflogger (0.73.1)
-  - React-RCTActionSheet (0.73.1):
-    - React-Core/RCTActionSheetHeaders (= 0.73.1)
-  - React-RCTAnimation (0.73.1):
-    - RCT-Folly (= 2022.05.16.00)
-    - RCTTypeSafety
-    - React-Codegen
-    - React-Core/RCTAnimationHeaders
-    - React-jsi
-    - React-NativeModulesApple
-    - ReactCommon
-  - React-RCTAppDelegate (0.73.1):
+  - React-perflogger (0.72.6)
+  - React-RCTActionSheet (0.72.6):
+    - React-Core/RCTActionSheetHeaders (= 0.72.6)
+  - React-RCTAnimation (0.72.6):
+    - RCT-Folly (= 2021.07.22.00)
+    - RCTTypeSafety (= 0.72.6)
+    - React-Codegen (= 0.72.6)
+    - React-Core/RCTAnimationHeaders (= 0.72.6)
+    - React-jsi (= 0.72.6)
+    - ReactCommon/turbomodule/core (= 0.72.6)
+  - React-RCTAppDelegate (0.72.6):
     - RCT-Folly
     - RCTRequired
     - RCTTypeSafety
     - React-Core
     - React-CoreModules
     - React-hermes
-    - React-nativeconfig
     - React-NativeModulesApple
-    - React-RCTFabric
     - React-RCTImage
     - React-RCTNetwork
     - React-runtimescheduler
-    - ReactCommon
-  - React-RCTBlob (0.73.1):
-    - hermes-engine
-    - RCT-Folly (= 2022.05.16.00)
-    - React-Codegen
-    - React-Core/RCTBlobHeaders
-    - React-Core/RCTWebSocket
-    - React-jsi
-    - React-NativeModulesApple
-    - React-RCTNetwork
-    - ReactCommon
-  - React-RCTFabric (0.73.1):
-    - glog
-    - hermes-engine
-    - RCT-Folly/Fabric (= 2022.05.16.00)
-    - React-Core
+    - ReactCommon/turbomodule/core
+  - React-RCTBlob (0.72.6):
+    - hermes-engine
+    - RCT-Folly (= 2021.07.22.00)
+    - React-Codegen (= 0.72.6)
+    - React-Core/RCTBlobHeaders (= 0.72.6)
+    - React-Core/RCTWebSocket (= 0.72.6)
+    - React-jsi (= 0.72.6)
+    - React-RCTNetwork (= 0.72.6)
+    - ReactCommon/turbomodule/core (= 0.72.6)
+  - React-RCTImage (0.72.6):
+    - RCT-Folly (= 2021.07.22.00)
+    - RCTTypeSafety (= 0.72.6)
+    - React-Codegen (= 0.72.6)
+    - React-Core/RCTImageHeaders (= 0.72.6)
+    - React-jsi (= 0.72.6)
+    - React-RCTNetwork (= 0.72.6)
+    - ReactCommon/turbomodule/core (= 0.72.6)
+  - React-RCTLinking (0.72.6):
+    - React-Codegen (= 0.72.6)
+    - React-Core/RCTLinkingHeaders (= 0.72.6)
+    - React-jsi (= 0.72.6)
+    - ReactCommon/turbomodule/core (= 0.72.6)
+  - React-RCTNetwork (0.72.6):
+    - RCT-Folly (= 2021.07.22.00)
+    - RCTTypeSafety (= 0.72.6)
+    - React-Codegen (= 0.72.6)
+    - React-Core/RCTNetworkHeaders (= 0.72.6)
+    - React-jsi (= 0.72.6)
+    - ReactCommon/turbomodule/core (= 0.72.6)
+  - React-RCTSettings (0.72.6):
+    - RCT-Folly (= 2021.07.22.00)
+    - RCTTypeSafety (= 0.72.6)
+    - React-Codegen (= 0.72.6)
+    - React-Core/RCTSettingsHeaders (= 0.72.6)
+    - React-jsi (= 0.72.6)
+    - ReactCommon/turbomodule/core (= 0.72.6)
+  - React-RCTText (0.72.6):
+    - React-Core/RCTTextHeaders (= 0.72.6)
+  - React-RCTVibration (0.72.6):
+    - RCT-Folly (= 2021.07.22.00)
+    - React-Codegen (= 0.72.6)
+    - React-Core/RCTVibrationHeaders (= 0.72.6)
+    - React-jsi (= 0.72.6)
+    - ReactCommon/turbomodule/core (= 0.72.6)
+  - React-rncore (0.72.6)
+  - React-runtimeexecutor (0.72.6):
+    - React-jsi (= 0.72.6)
+  - React-runtimescheduler (0.72.6):
+    - glog
+    - hermes-engine
+    - RCT-Folly (= 2021.07.22.00)
+    - React-callinvoker
     - React-debug
-    - React-Fabric
-    - React-FabricImage
-    - React-graphics
-    - React-ImageManager
-    - React-jsi
-    - React-nativeconfig
-    - React-RCTImage
-    - React-RCTText
-    - React-rendererdebug
-    - React-runtimescheduler
-    - React-utils
-    - Yoga
-  - React-RCTImage (0.73.1):
-    - RCT-Folly (= 2022.05.16.00)
-    - RCTTypeSafety
-    - React-Codegen
-    - React-Core/RCTImageHeaders
-    - React-jsi
-    - React-NativeModulesApple
-    - React-RCTNetwork
-    - ReactCommon
-  - React-RCTLinking (0.73.1):
-    - React-Codegen
-    - React-Core/RCTLinkingHeaders (= 0.73.1)
-    - React-jsi (= 0.73.1)
-    - React-NativeModulesApple
-    - ReactCommon
-    - ReactCommon/turbomodule/core (= 0.73.1)
-  - React-RCTNetwork (0.73.1):
-    - RCT-Folly (= 2022.05.16.00)
-    - RCTTypeSafety
-    - React-Codegen
-    - React-Core/RCTNetworkHeaders
-    - React-jsi
-    - React-NativeModulesApple
-    - ReactCommon
-  - React-RCTSettings (0.73.1):
-    - RCT-Folly (= 2022.05.16.00)
-    - RCTTypeSafety
-    - React-Codegen
-    - React-Core/RCTSettingsHeaders
-    - React-jsi
-    - React-NativeModulesApple
-    - ReactCommon
-  - React-RCTText (0.73.1):
-    - React-Core/RCTTextHeaders (= 0.73.1)
-    - Yoga
-  - React-RCTVibration (0.73.1):
-    - RCT-Folly (= 2022.05.16.00)
-    - React-Codegen
-    - React-Core/RCTVibrationHeaders
-    - React-jsi
-    - React-NativeModulesApple
-    - ReactCommon
-  - React-rendererdebug (0.73.1):
-    - DoubleConversion
-    - fmt (~> 6.2.1)
-    - RCT-Folly (= 2022.05.16.00)
+    - React-jsi
+    - React-runtimeexecutor
+  - React-utils (0.72.6):
+    - glog
+    - RCT-Folly (= 2021.07.22.00)
     - React-debug
-  - React-rncore (0.73.1)
-  - React-runtimeexecutor (0.73.1):
-    - React-jsi (= 0.73.1)
-  - React-runtimescheduler (0.73.1):
-    - glog
-    - hermes-engine
-    - RCT-Folly (= 2022.05.16.00)
-    - React-callinvoker
-    - React-cxxreact
-    - React-debug
-    - React-jsi
-    - React-rendererdebug
-    - React-runtimeexecutor
-    - React-utils
-  - React-utils (0.73.1):
-    - glog
-    - RCT-Folly (= 2022.05.16.00)
-    - React-debug
-  - ReactCommon (0.73.1):
-    - React-logger (= 0.73.1)
-    - ReactCommon/turbomodule (= 0.73.1)
-  - ReactCommon/turbomodule (0.73.1):
-    - DoubleConversion
-    - fmt (~> 6.2.1)
-    - glog
-    - hermes-engine
-    - RCT-Folly (= 2022.05.16.00)
-    - React-callinvoker (= 0.73.1)
-    - React-cxxreact (= 0.73.1)
-    - React-jsi (= 0.73.1)
-    - React-logger (= 0.73.1)
-    - React-perflogger (= 0.73.1)
-    - ReactCommon/turbomodule/bridging (= 0.73.1)
-    - ReactCommon/turbomodule/core (= 0.73.1)
-  - ReactCommon/turbomodule/bridging (0.73.1):
-    - DoubleConversion
-    - fmt (~> 6.2.1)
-    - glog
-    - hermes-engine
-    - RCT-Folly (= 2022.05.16.00)
-    - React-callinvoker (= 0.73.1)
-    - React-cxxreact (= 0.73.1)
-    - React-jsi (= 0.73.1)
-    - React-logger (= 0.73.1)
-    - React-perflogger (= 0.73.1)
-  - ReactCommon/turbomodule/core (0.73.1):
-    - DoubleConversion
-    - fmt (~> 6.2.1)
-    - glog
-    - hermes-engine
-    - RCT-Folly (= 2022.05.16.00)
-    - React-callinvoker (= 0.73.1)
-    - React-cxxreact (= 0.73.1)
-    - React-jsi (= 0.73.1)
-    - React-logger (= 0.73.1)
-    - React-perflogger (= 0.73.1)
+  - ReactCommon/turbomodule/bridging (0.72.6):
+    - DoubleConversion
+    - glog
+    - hermes-engine
+    - RCT-Folly (= 2021.07.22.00)
+    - React-callinvoker (= 0.72.6)
+    - React-cxxreact (= 0.72.6)
+    - React-jsi (= 0.72.6)
+    - React-logger (= 0.72.6)
+    - React-perflogger (= 0.72.6)
+  - ReactCommon/turbomodule/core (0.72.6):
+    - DoubleConversion
+    - glog
+    - hermes-engine
+    - RCT-Folly (= 2021.07.22.00)
+    - React-callinvoker (= 0.72.6)
+    - React-cxxreact (= 0.72.6)
+    - React-jsi (= 0.72.6)
+    - React-logger (= 0.72.6)
+    - React-perflogger (= 0.72.6)
   - SocketRocket (0.6.1)
   - Yoga (1.14.0)
 
@@ -1087,7 +448,6 @@
   - libevent (~> 2.1.12)
   - op-sqlcipher (from `../..`)
   - RCT-Folly (from `../node_modules/react-native/third-party-podspecs/RCT-Folly.podspec`)
-  - RCT-Folly/Fabric (from `../node_modules/react-native/third-party-podspecs/RCT-Folly.podspec`)
   - RCTRequired (from `../node_modules/react-native/Libraries/RCTRequired`)
   - RCTTypeSafety (from `../node_modules/react-native/Libraries/TypeSafety`)
   - React (from `../node_modules/react-native/`)
@@ -1098,34 +458,25 @@
   - React-CoreModules (from `../node_modules/react-native/React/CoreModules`)
   - React-cxxreact (from `../node_modules/react-native/ReactCommon/cxxreact`)
   - React-debug (from `../node_modules/react-native/ReactCommon/react/debug`)
-  - React-Fabric (from `../node_modules/react-native/ReactCommon`)
-  - React-FabricImage (from `../node_modules/react-native/ReactCommon`)
-  - React-graphics (from `../node_modules/react-native/ReactCommon/react/renderer/graphics`)
   - React-hermes (from `../node_modules/react-native/ReactCommon/hermes`)
-  - React-ImageManager (from `../node_modules/react-native/ReactCommon/react/renderer/imagemanager/platform/ios`)
-  - React-jserrorhandler (from `../node_modules/react-native/ReactCommon/jserrorhandler`)
   - React-jsi (from `../node_modules/react-native/ReactCommon/jsi`)
   - React-jsiexecutor (from `../node_modules/react-native/ReactCommon/jsiexecutor`)
-  - React-jsinspector (from `../node_modules/react-native/ReactCommon/jsinspector-modern`)
+  - React-jsinspector (from `../node_modules/react-native/ReactCommon/jsinspector`)
   - React-logger (from `../node_modules/react-native/ReactCommon/logger`)
-  - React-Mapbuffer (from `../node_modules/react-native/ReactCommon`)
   - react-native-performance (from `../node_modules/react-native-performance`)
   - react-native-restart (from `../node_modules/react-native-restart`)
-  - React-nativeconfig (from `../node_modules/react-native/ReactCommon`)
   - React-NativeModulesApple (from `../node_modules/react-native/ReactCommon/react/nativemodule/core/platform/ios`)
   - React-perflogger (from `../node_modules/react-native/ReactCommon/reactperflogger`)
   - React-RCTActionSheet (from `../node_modules/react-native/Libraries/ActionSheetIOS`)
   - React-RCTAnimation (from `../node_modules/react-native/Libraries/NativeAnimation`)
   - React-RCTAppDelegate (from `../node_modules/react-native/Libraries/AppDelegate`)
   - React-RCTBlob (from `../node_modules/react-native/Libraries/Blob`)
-  - React-RCTFabric (from `../node_modules/react-native/React`)
   - React-RCTImage (from `../node_modules/react-native/Libraries/Image`)
   - React-RCTLinking (from `../node_modules/react-native/Libraries/LinkingIOS`)
   - React-RCTNetwork (from `../node_modules/react-native/Libraries/Network`)
   - React-RCTSettings (from `../node_modules/react-native/Libraries/Settings`)
   - React-RCTText (from `../node_modules/react-native/Libraries/Text`)
   - React-RCTVibration (from `../node_modules/react-native/Libraries/Vibration`)
-  - React-rendererdebug (from `../node_modules/react-native/ReactCommon/react/renderer/debug`)
   - React-rncore (from `../node_modules/react-native/ReactCommon`)
   - React-runtimeexecutor (from `../node_modules/react-native/ReactCommon/runtimeexecutor`)
   - React-runtimescheduler (from `../node_modules/react-native/ReactCommon/react/renderer/runtimescheduler`)
@@ -1137,12 +488,7 @@
   trunk:
     - fmt
     - libevent
-<<<<<<< HEAD
-    - MMKV
-    - MMKVCore
     - OpenSSL-Universal
-=======
->>>>>>> 5ac42c41
     - SocketRocket
 
 EXTERNAL SOURCES:
@@ -1158,13 +504,8 @@
     :podspec: "../node_modules/react-native/third-party-podspecs/glog.podspec"
   hermes-engine:
     :podspec: "../node_modules/react-native/sdks/hermes-engine/hermes-engine.podspec"
-<<<<<<< HEAD
     :tag: hermes-2023-08-07-RNv0.72.4-813b2def12bc9df02654b3e3653ae4a68d0572e0
   op-sqlcipher:
-=======
-    :tag: hermes-2023-11-17-RNv0.73.0-21043a3fc062be445e56a2c10ecd8be028dd9cc5
-  op-sqlite:
->>>>>>> 5ac42c41
     :path: "../.."
   RCT-Folly:
     :podspec: "../node_modules/react-native/third-party-podspecs/RCT-Folly.podspec"
@@ -1186,34 +527,20 @@
     :path: "../node_modules/react-native/ReactCommon/cxxreact"
   React-debug:
     :path: "../node_modules/react-native/ReactCommon/react/debug"
-  React-Fabric:
-    :path: "../node_modules/react-native/ReactCommon"
-  React-FabricImage:
-    :path: "../node_modules/react-native/ReactCommon"
-  React-graphics:
-    :path: "../node_modules/react-native/ReactCommon/react/renderer/graphics"
   React-hermes:
     :path: "../node_modules/react-native/ReactCommon/hermes"
-  React-ImageManager:
-    :path: "../node_modules/react-native/ReactCommon/react/renderer/imagemanager/platform/ios"
-  React-jserrorhandler:
-    :path: "../node_modules/react-native/ReactCommon/jserrorhandler"
   React-jsi:
     :path: "../node_modules/react-native/ReactCommon/jsi"
   React-jsiexecutor:
     :path: "../node_modules/react-native/ReactCommon/jsiexecutor"
   React-jsinspector:
-    :path: "../node_modules/react-native/ReactCommon/jsinspector-modern"
+    :path: "../node_modules/react-native/ReactCommon/jsinspector"
   React-logger:
     :path: "../node_modules/react-native/ReactCommon/logger"
-  React-Mapbuffer:
-    :path: "../node_modules/react-native/ReactCommon"
   react-native-performance:
     :path: "../node_modules/react-native-performance"
   react-native-restart:
     :path: "../node_modules/react-native-restart"
-  React-nativeconfig:
-    :path: "../node_modules/react-native/ReactCommon"
   React-NativeModulesApple:
     :path: "../node_modules/react-native/ReactCommon/react/nativemodule/core/platform/ios"
   React-perflogger:
@@ -1226,8 +553,6 @@
     :path: "../node_modules/react-native/Libraries/AppDelegate"
   React-RCTBlob:
     :path: "../node_modules/react-native/Libraries/Blob"
-  React-RCTFabric:
-    :path: "../node_modules/react-native/React"
   React-RCTImage:
     :path: "../node_modules/react-native/Libraries/Image"
   React-RCTLinking:
@@ -1240,8 +565,6 @@
     :path: "../node_modules/react-native/Libraries/Text"
   React-RCTVibration:
     :path: "../node_modules/react-native/Libraries/Vibration"
-  React-rendererdebug:
-    :path: "../node_modules/react-native/ReactCommon/react/renderer/debug"
   React-rncore:
     :path: "../node_modules/react-native/ReactCommon"
   React-runtimeexecutor:
@@ -1256,18 +579,15 @@
     :path: "../node_modules/react-native/ReactCommon/yoga"
 
 SPEC CHECKSUMS:
-  boost: 26fad476bfa736552bbfa698a06cc530475c1505
-  DoubleConversion: fea03f2699887d960129cc54bba7e52542b6f953
-  FBLazyVector: 2296bacb2fa157a43991048b0a9d71c1c8b65083
-  FBReactNativeSpec: df0ebe69acd14ce0be0269cf75b6e338a727259b
+  boost: 57d2868c099736d80fcd648bf211b4431e51a558
+  DoubleConversion: 5189b271737e1565bdce30deb4a08d647e3f5f54
+  FBLazyVector: 748c0ef74f2bf4b36cfcccf37916806940a64c32
+  FBReactNativeSpec: 966f29e4e697de53a3b366355e8f57375c856ad9
   fmt: ff9d55029c625d3757ed641535fd4a75fedc7ce9
-  glog: c5d68082e772fa1c511173d6b30a9de2c05a69a2
-  hermes-engine: 34304f8c6e8fa68f63a5fe29af82f227d817d7a7
+  glog: 04b94705f318337d7ead9e6d17c019bd9b1f6b1b
+  hermes-engine: 8057e75cfc1437b178ac86c8654b24e7fead7f60
   libevent: 4049cae6c81cdb3654a443be001fb9bdceff7913
-<<<<<<< HEAD
-  MMKV: f21593c0af4b3f2a0ceb8f820f28bb639ea22bb7
-  MMKVCore: 31b4cb83f8266467eef20a35b6d78e409a11060d
-  op-sqlcipher: fd946bcd6254b6665d64d1a3d7ebe0e43f49a9e0
+  op-sqlcipher: 1cf5ca76ccf9c42823bfb269a6fbf3bba66a62f7
   OpenSSL-Universal: 6e1ae0555546e604dbc632a2b9a24a9c46c41ef6
   RCT-Folly: 424b8c9a7a0b9ab2886ffe9c3b041ef628fd4fb1
   RCTRequired: 28469809442eb4eb5528462705f7d852948c8a74
@@ -1284,60 +604,28 @@
   React-jsiexecutor: 3bf18ff7cb03cd8dfdce08fbbc0d15058c1d71ae
   React-jsinspector: 194e32c6aab382d88713ad3dd0025c5f5c4ee072
   React-logger: cebf22b6cf43434e471dc561e5911b40ac01d289
-  react-native-mmkv: e97c0c79403fb94577e5d902ab1ebd42b0715b43
-=======
-  op-sqlite: 54466ead97b3d0821746d2d1122aa8b93be4f9a3
-  RCT-Folly: 7169b2b1c44399c76a47b5deaaba715eeeb476c0
-  RCTRequired: 6dda55e483f75d2b43781d8ad5bd7df276a50981
-  RCTTypeSafety: df0f2632f4e89938b9b9f6152b5e6c66fc6e969e
-  React: 5373769b4a544945831d9c5d455212186d68f763
-  React-callinvoker: 2c54fb73b27fdf9bd7772f36dcda23d76e0e7d14
-  React-Codegen: 65b426d1c3185df0e1d901ff56a23d94e1974791
-  React-Core: f0e1e99728ebdb785286b0c4c55f0f923a9d826f
-  React-CoreModules: 1ee65dbd93429c1c6ec3de069d75f5fde05db5d5
-  React-cxxreact: dc0f1968914a6c7da62b1287c1eb84dd3ab0a7bb
-  React-debug: 52cced4b9e280d03825d687925898cf65bd8712d
-  React-Fabric: 1805f148aedab4bf31c48c8c3bae6045aeb75275
-  React-FabricImage: ee5ee9abe4ab05043fdce515e46f396b025a5028
-  React-graphics: a1652cbea6f779a1cf2692987d9c94efcd6e4497
-  React-hermes: 12499684a1005213e7ed71a94467ef72cf24320c
-  React-ImageManager: 5e50ba59059ca7547c8968f936e4ae7a50ff7384
-  React-jserrorhandler: 27154e650959506a4455384f3aea134eba62335b
-  React-jsi: b03ac7f7af1371e3e81e8ac894af4e46454dee79
-  React-jsiexecutor: ae30693413a40b7c72f25da2e794997754a780bf
-  React-jsinspector: 369048694e39942063c5d08e9580b43e2edd379a
-  React-logger: e0c1e918d9588a9f39c9bc62d9d6bfe9ca238d9d
-  React-Mapbuffer: 9731a0a63ebaf8976014623c4d637744d7353a7c
->>>>>>> 5ac42c41
   react-native-performance: cef2b618d47b277fb5c3280b81a3aad1e72f2886
   react-native-restart: 7595693413fe3ca15893702f2c8306c62a708162
-  React-nativeconfig: 37aecd26d64b79327c3f10e43b2e9a6c425e0a60
-  React-NativeModulesApple: 9ca6d2eaa1dd5606588262195b46d0774bdec83a
-  React-perflogger: 5ffc4d6ccb74eaac7b8b2867e58a447232483d6d
-  React-RCTActionSheet: eca2174431ff2cc14b7fb847f92b89e081d27541
-  React-RCTAnimation: a039b2416aa0a55e6fa7c8cd0a2e870bfffc4caa
-  React-RCTAppDelegate: be26c542774d36211b1562a9278c72f821887103
-  React-RCTBlob: 0d4892d25e57fbbce13e221fff7e4c9567a2ace3
-  React-RCTFabric: d11187cac1f4e0141738805f7011145c7786a369
-  React-RCTImage: 5b70891cb2adb75bbdc5ad8e6cc56c48e95d90e5
-  React-RCTLinking: 5fe4756ab016e9f200e93e771bd6e43ea05f8f50
-  React-RCTNetwork: 877b4a85f71c63cf719574f187e3333c1e15a425
-  React-RCTSettings: ae477a33a04389f5d42486004b09b04eeba64fd5
-  React-RCTText: 08dd5d7173ed279d3468b333217afb22bb7948c3
-  React-RCTVibration: 2f906cd58dfd44ff5e4ca4fc0edd8740dceda6be
-  React-rendererdebug: e3db5db14234d9ee46d2e58fff3b8652ee7da6bc
-  React-rncore: d1aa3c2f01b22a53bc10ff2775e6ddcd43fc71a2
-  React-runtimeexecutor: d87e84455640dc5685e87563c2eaef90e5df8752
-  React-runtimescheduler: 93a4c84e46a85c3fc9678abd4f6923b785226ea7
-  React-utils: debda2c206770ee2785bdebb7f16d8db9f18838a
-  ReactCommon: ddb128564dcbfa0287d3d1a2d10f8c7457c971f6
+  React-NativeModulesApple: 02e35e9a51e10c6422f04f5e4076a7c02243fff2
+  React-perflogger: e3596db7e753f51766bceadc061936ef1472edc3
+  React-RCTActionSheet: 17ab132c748b4471012abbcdcf5befe860660485
+  React-RCTAnimation: c8bbaab62be5817d2a31c36d5f2571e3f7dcf099
+  React-RCTAppDelegate: af1c7dace233deba4b933cd1d6491fe4e3584ad1
+  React-RCTBlob: 1bcf3a0341eb8d6950009b1ddb8aefaf46996b8c
+  React-RCTImage: 670a3486b532292649b1aef3ffddd0b495a5cee4
+  React-RCTLinking: bd7ab853144aed463903237e615fd91d11b4f659
+  React-RCTNetwork: be86a621f3e4724758f23ad1fdce32474ab3d829
+  React-RCTSettings: 4f3a29a6d23ffa639db9701bc29af43f30781058
+  React-RCTText: adde32164a243103aaba0b1dc7b0a2599733873e
+  React-RCTVibration: 6bd85328388ac2e82ae0ca11afe48ad5555b483a
+  React-rncore: fda7b1ae5918fa7baa259105298a5487875a57c8
+  React-runtimeexecutor: 57d85d942862b08f6d15441a0badff2542fd233c
+  React-runtimescheduler: f23e337008403341177fc52ee4ca94e442c17ede
+  React-utils: fa59c9a3375fb6f4aeb66714fd3f7f76b43a9f16
+  ReactCommon: dd03c17275c200496f346af93a7b94c53f3093a4
   SocketRocket: f32cd54efbe0f095c4d7594881e52619cfe80b17
-  Yoga: 2b33a7ac96c58cdaa7b810948fc6a2a76ed2d108
+  Yoga: b76f1acfda8212aa16b7e26bcce3983230c82603
 
-<<<<<<< HEAD
-PODFILE CHECKSUM: a43d067b2eb6ed693b363c1d713d717a23903260
-=======
-PODFILE CHECKSUM: 08467f68b971cfa4b4c69320b0dc50bf9f83d2d9
->>>>>>> 5ac42c41
+PODFILE CHECKSUM: 03bcd7f3512b422582539c0f95ada4e9c99dcb56
 
 COCOAPODS: 1.13.0