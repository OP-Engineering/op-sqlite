PODS:
  - boost (1.76.0)
  - DoubleConversion (1.1.6)
  - FBLazyVector (0.72.6)
  - FBReactNativeSpec (0.72.6):
    - RCT-Folly (= 2021.07.22.00)
    - RCTRequired (= 0.72.6)
    - RCTTypeSafety (= 0.72.6)
    - React-Core (= 0.72.6)
    - React-jsi (= 0.72.6)
    - ReactCommon/turbomodule/core (= 0.72.6)
  - fmt (6.2.1)
  - glog (0.3.5)
  - hermes-engine (0.72.6):
    - hermes-engine/Pre-built (= 0.72.6)
  - hermes-engine/Pre-built (0.72.6)
  - libevent (2.1.12)
<<<<<<< HEAD
  - op-sqlcipher (1.0.11):
    - OpenSSL-Universal
=======
  - op-sqlite (1.0.13):
>>>>>>> 9dadd6f6
    - React
    - React-callinvoker
    - React-Core
  - OpenSSL-Universal (1.1.2200)
  - RCT-Folly (2021.07.22.00):
    - boost
    - DoubleConversion
    - fmt (~> 6.2.1)
    - glog
    - RCT-Folly/Default (= 2021.07.22.00)
  - RCT-Folly/Default (2021.07.22.00):
    - boost
    - DoubleConversion
    - fmt (~> 6.2.1)
    - glog
  - RCT-Folly/Futures (2021.07.22.00):
    - boost
    - DoubleConversion
    - fmt (~> 6.2.1)
    - glog
    - libevent
  - RCTRequired (0.72.6)
  - RCTTypeSafety (0.72.6):
    - FBLazyVector (= 0.72.6)
    - RCTRequired (= 0.72.6)
    - React-Core (= 0.72.6)
  - React (0.72.6):
    - React-Core (= 0.72.6)
    - React-Core/DevSupport (= 0.72.6)
    - React-Core/RCTWebSocket (= 0.72.6)
    - React-RCTActionSheet (= 0.72.6)
    - React-RCTAnimation (= 0.72.6)
    - React-RCTBlob (= 0.72.6)
    - React-RCTImage (= 0.72.6)
    - React-RCTLinking (= 0.72.6)
    - React-RCTNetwork (= 0.72.6)
    - React-RCTSettings (= 0.72.6)
    - React-RCTText (= 0.72.6)
    - React-RCTVibration (= 0.72.6)
  - React-callinvoker (0.72.6)
  - React-Codegen (0.72.6):
    - DoubleConversion
    - FBReactNativeSpec
    - glog
    - hermes-engine
    - RCT-Folly
    - RCTRequired
    - RCTTypeSafety
    - React-Core
    - React-jsi
    - React-jsiexecutor
    - React-NativeModulesApple
    - React-rncore
    - ReactCommon/turbomodule/bridging
    - ReactCommon/turbomodule/core
  - React-Core (0.72.6):
    - glog
    - hermes-engine
    - RCT-Folly (= 2021.07.22.00)
    - React-Core/Default (= 0.72.6)
    - React-cxxreact
    - React-hermes
    - React-jsi
    - React-jsiexecutor
    - React-perflogger
    - React-runtimeexecutor
    - React-utils
    - SocketRocket (= 0.6.1)
    - Yoga
  - React-Core/CoreModulesHeaders (0.72.6):
    - glog
    - hermes-engine
    - RCT-Folly (= 2021.07.22.00)
    - React-Core/Default
    - React-cxxreact
    - React-hermes
    - React-jsi
    - React-jsiexecutor
    - React-perflogger
    - React-runtimeexecutor
    - React-utils
    - SocketRocket (= 0.6.1)
    - Yoga
  - React-Core/Default (0.72.6):
    - glog
    - hermes-engine
    - RCT-Folly (= 2021.07.22.00)
    - React-cxxreact
    - React-hermes
    - React-jsi
    - React-jsiexecutor
    - React-perflogger
    - React-runtimeexecutor
    - React-utils
    - SocketRocket (= 0.6.1)
    - Yoga
  - React-Core/DevSupport (0.72.6):
    - glog
    - hermes-engine
    - RCT-Folly (= 2021.07.22.00)
    - React-Core/Default (= 0.72.6)
    - React-Core/RCTWebSocket (= 0.72.6)
    - React-cxxreact
    - React-hermes
    - React-jsi
    - React-jsiexecutor
    - React-jsinspector (= 0.72.6)
    - React-perflogger
    - React-runtimeexecutor
    - React-utils
    - SocketRocket (= 0.6.1)
    - Yoga
  - React-Core/RCTActionSheetHeaders (0.72.6):
    - glog
    - hermes-engine
    - RCT-Folly (= 2021.07.22.00)
    - React-Core/Default
    - React-cxxreact
    - React-hermes
    - React-jsi
    - React-jsiexecutor
    - React-perflogger
    - React-runtimeexecutor
    - React-utils
    - SocketRocket (= 0.6.1)
    - Yoga
  - React-Core/RCTAnimationHeaders (0.72.6):
    - glog
    - hermes-engine
    - RCT-Folly (= 2021.07.22.00)
    - React-Core/Default
    - React-cxxreact
    - React-hermes
    - React-jsi
    - React-jsiexecutor
    - React-perflogger
    - React-runtimeexecutor
    - React-utils
    - SocketRocket (= 0.6.1)
    - Yoga
  - React-Core/RCTBlobHeaders (0.72.6):
    - glog
    - hermes-engine
    - RCT-Folly (= 2021.07.22.00)
    - React-Core/Default
    - React-cxxreact
    - React-hermes
    - React-jsi
    - React-jsiexecutor
    - React-perflogger
    - React-runtimeexecutor
    - React-utils
    - SocketRocket (= 0.6.1)
    - Yoga
  - React-Core/RCTImageHeaders (0.72.6):
    - glog
    - hermes-engine
    - RCT-Folly (= 2021.07.22.00)
    - React-Core/Default
    - React-cxxreact
    - React-hermes
    - React-jsi
    - React-jsiexecutor
    - React-perflogger
    - React-runtimeexecutor
    - React-utils
    - SocketRocket (= 0.6.1)
    - Yoga
  - React-Core/RCTLinkingHeaders (0.72.6):
    - glog
    - hermes-engine
    - RCT-Folly (= 2021.07.22.00)
    - React-Core/Default
    - React-cxxreact
    - React-hermes
    - React-jsi
    - React-jsiexecutor
    - React-perflogger
    - React-runtimeexecutor
    - React-utils
    - SocketRocket (= 0.6.1)
    - Yoga
  - React-Core/RCTNetworkHeaders (0.72.6):
    - glog
    - hermes-engine
    - RCT-Folly (= 2021.07.22.00)
    - React-Core/Default
    - React-cxxreact
    - React-hermes
    - React-jsi
    - React-jsiexecutor
    - React-perflogger
    - React-runtimeexecutor
    - React-utils
    - SocketRocket (= 0.6.1)
    - Yoga
  - React-Core/RCTSettingsHeaders (0.72.6):
    - glog
    - hermes-engine
    - RCT-Folly (= 2021.07.22.00)
    - React-Core/Default
    - React-cxxreact
    - React-hermes
    - React-jsi
    - React-jsiexecutor
    - React-perflogger
    - React-runtimeexecutor
    - React-utils
    - SocketRocket (= 0.6.1)
    - Yoga
  - React-Core/RCTTextHeaders (0.72.6):
    - glog
    - hermes-engine
    - RCT-Folly (= 2021.07.22.00)
    - React-Core/Default
    - React-cxxreact
    - React-hermes
    - React-jsi
    - React-jsiexecutor
    - React-perflogger
    - React-runtimeexecutor
    - React-utils
    - SocketRocket (= 0.6.1)
    - Yoga
  - React-Core/RCTVibrationHeaders (0.72.6):
    - glog
    - hermes-engine
    - RCT-Folly (= 2021.07.22.00)
    - React-Core/Default
    - React-cxxreact
    - React-hermes
    - React-jsi
    - React-jsiexecutor
    - React-perflogger
    - React-runtimeexecutor
    - React-utils
    - SocketRocket (= 0.6.1)
    - Yoga
  - React-Core/RCTWebSocket (0.72.6):
    - glog
    - hermes-engine
    - RCT-Folly (= 2021.07.22.00)
    - React-Core/Default (= 0.72.6)
    - React-cxxreact
    - React-hermes
    - React-jsi
    - React-jsiexecutor
    - React-perflogger
    - React-runtimeexecutor
    - React-utils
    - SocketRocket (= 0.6.1)
    - Yoga
  - React-CoreModules (0.72.6):
    - RCT-Folly (= 2021.07.22.00)
    - RCTTypeSafety (= 0.72.6)
    - React-Codegen (= 0.72.6)
    - React-Core/CoreModulesHeaders (= 0.72.6)
    - React-jsi (= 0.72.6)
    - React-RCTBlob
    - React-RCTImage (= 0.72.6)
    - ReactCommon/turbomodule/core (= 0.72.6)
    - SocketRocket (= 0.6.1)
  - React-cxxreact (0.72.6):
    - boost (= 1.76.0)
    - DoubleConversion
    - glog
    - hermes-engine
    - RCT-Folly (= 2021.07.22.00)
    - React-callinvoker (= 0.72.6)
    - React-debug (= 0.72.6)
    - React-jsi (= 0.72.6)
    - React-jsinspector (= 0.72.6)
    - React-logger (= 0.72.6)
    - React-perflogger (= 0.72.6)
    - React-runtimeexecutor (= 0.72.6)
  - React-debug (0.72.6)
  - React-hermes (0.72.6):
    - DoubleConversion
    - glog
    - hermes-engine
    - RCT-Folly (= 2021.07.22.00)
    - RCT-Folly/Futures (= 2021.07.22.00)
    - React-cxxreact (= 0.72.6)
    - React-jsi
    - React-jsiexecutor (= 0.72.6)
    - React-jsinspector (= 0.72.6)
    - React-perflogger (= 0.72.6)
  - React-jsi (0.72.6):
    - boost (= 1.76.0)
    - DoubleConversion
    - glog
    - hermes-engine
    - RCT-Folly (= 2021.07.22.00)
  - React-jsiexecutor (0.72.6):
    - DoubleConversion
    - glog
    - hermes-engine
    - RCT-Folly (= 2021.07.22.00)
    - React-cxxreact (= 0.72.6)
    - React-jsi (= 0.72.6)
    - React-perflogger (= 0.72.6)
  - React-jsinspector (0.72.6)
  - React-logger (0.72.6):
    - glog
  - react-native-performance (5.1.0):
    - React-Core
  - react-native-restart (0.0.27):
    - React-Core
  - react-native-safe-area-context (4.5.0):
    - RCT-Folly
    - RCTRequired
    - RCTTypeSafety
    - React-Core
    - ReactCommon/turbomodule/core
  - React-NativeModulesApple (0.72.6):
    - hermes-engine
    - React-callinvoker
    - React-Core
    - React-cxxreact
    - React-jsi
    - React-runtimeexecutor
    - ReactCommon/turbomodule/bridging
    - ReactCommon/turbomodule/core
  - React-perflogger (0.72.6)
  - React-RCTActionSheet (0.72.6):
    - React-Core/RCTActionSheetHeaders (= 0.72.6)
  - React-RCTAnimation (0.72.6):
    - RCT-Folly (= 2021.07.22.00)
    - RCTTypeSafety (= 0.72.6)
    - React-Codegen (= 0.72.6)
    - React-Core/RCTAnimationHeaders (= 0.72.6)
    - React-jsi (= 0.72.6)
    - ReactCommon/turbomodule/core (= 0.72.6)
  - React-RCTAppDelegate (0.72.6):
    - RCT-Folly
    - RCTRequired
    - RCTTypeSafety
    - React-Core
    - React-CoreModules
    - React-hermes
    - React-NativeModulesApple
    - React-RCTImage
    - React-RCTNetwork
    - React-runtimescheduler
    - ReactCommon/turbomodule/core
  - React-RCTBlob (0.72.6):
    - hermes-engine
    - RCT-Folly (= 2021.07.22.00)
    - React-Codegen (= 0.72.6)
    - React-Core/RCTBlobHeaders (= 0.72.6)
    - React-Core/RCTWebSocket (= 0.72.6)
    - React-jsi (= 0.72.6)
    - React-RCTNetwork (= 0.72.6)
    - ReactCommon/turbomodule/core (= 0.72.6)
  - React-RCTImage (0.72.6):
    - RCT-Folly (= 2021.07.22.00)
    - RCTTypeSafety (= 0.72.6)
    - React-Codegen (= 0.72.6)
    - React-Core/RCTImageHeaders (= 0.72.6)
    - React-jsi (= 0.72.6)
    - React-RCTNetwork (= 0.72.6)
    - ReactCommon/turbomodule/core (= 0.72.6)
  - React-RCTLinking (0.72.6):
    - React-Codegen (= 0.72.6)
    - React-Core/RCTLinkingHeaders (= 0.72.6)
    - React-jsi (= 0.72.6)
    - ReactCommon/turbomodule/core (= 0.72.6)
  - React-RCTNetwork (0.72.6):
    - RCT-Folly (= 2021.07.22.00)
    - RCTTypeSafety (= 0.72.6)
    - React-Codegen (= 0.72.6)
    - React-Core/RCTNetworkHeaders (= 0.72.6)
    - React-jsi (= 0.72.6)
    - ReactCommon/turbomodule/core (= 0.72.6)
  - React-RCTSettings (0.72.6):
    - RCT-Folly (= 2021.07.22.00)
    - RCTTypeSafety (= 0.72.6)
    - React-Codegen (= 0.72.6)
    - React-Core/RCTSettingsHeaders (= 0.72.6)
    - React-jsi (= 0.72.6)
    - ReactCommon/turbomodule/core (= 0.72.6)
  - React-RCTText (0.72.6):
    - React-Core/RCTTextHeaders (= 0.72.6)
  - React-RCTVibration (0.72.6):
    - RCT-Folly (= 2021.07.22.00)
    - React-Codegen (= 0.72.6)
    - React-Core/RCTVibrationHeaders (= 0.72.6)
    - React-jsi (= 0.72.6)
    - ReactCommon/turbomodule/core (= 0.72.6)
  - React-rncore (0.72.6)
  - React-runtimeexecutor (0.72.6):
    - React-jsi (= 0.72.6)
  - React-runtimescheduler (0.72.6):
    - glog
    - hermes-engine
    - RCT-Folly (= 2021.07.22.00)
    - React-callinvoker
    - React-debug
    - React-jsi
    - React-runtimeexecutor
  - React-utils (0.72.6):
    - glog
    - RCT-Folly (= 2021.07.22.00)
    - React-debug
  - ReactCommon/turbomodule/bridging (0.72.6):
    - DoubleConversion
    - glog
    - hermes-engine
    - RCT-Folly (= 2021.07.22.00)
    - React-callinvoker (= 0.72.6)
    - React-cxxreact (= 0.72.6)
    - React-jsi (= 0.72.6)
    - React-logger (= 0.72.6)
    - React-perflogger (= 0.72.6)
  - ReactCommon/turbomodule/core (0.72.6):
    - DoubleConversion
    - glog
    - hermes-engine
    - RCT-Folly (= 2021.07.22.00)
    - React-callinvoker (= 0.72.6)
    - React-cxxreact (= 0.72.6)
    - React-jsi (= 0.72.6)
    - React-logger (= 0.72.6)
    - React-perflogger (= 0.72.6)
  - SocketRocket (0.6.1)
  - Yoga (1.14.0)

DEPENDENCIES:
  - boost (from `../node_modules/react-native/third-party-podspecs/boost.podspec`)
  - DoubleConversion (from `../node_modules/react-native/third-party-podspecs/DoubleConversion.podspec`)
  - FBLazyVector (from `../node_modules/react-native/Libraries/FBLazyVector`)
  - FBReactNativeSpec (from `../node_modules/react-native/React/FBReactNativeSpec`)
  - glog (from `../node_modules/react-native/third-party-podspecs/glog.podspec`)
  - hermes-engine (from `../node_modules/react-native/sdks/hermes-engine/hermes-engine.podspec`)
  - libevent (~> 2.1.12)
  - op-sqlcipher (from `../..`)
  - RCT-Folly (from `../node_modules/react-native/third-party-podspecs/RCT-Folly.podspec`)
  - RCTRequired (from `../node_modules/react-native/Libraries/RCTRequired`)
  - RCTTypeSafety (from `../node_modules/react-native/Libraries/TypeSafety`)
  - React (from `../node_modules/react-native/`)
  - React-callinvoker (from `../node_modules/react-native/ReactCommon/callinvoker`)
  - React-Codegen (from `build/generated/ios`)
  - React-Core (from `../node_modules/react-native/`)
  - React-Core/RCTWebSocket (from `../node_modules/react-native/`)
  - React-CoreModules (from `../node_modules/react-native/React/CoreModules`)
  - React-cxxreact (from `../node_modules/react-native/ReactCommon/cxxreact`)
  - React-debug (from `../node_modules/react-native/ReactCommon/react/debug`)
  - React-hermes (from `../node_modules/react-native/ReactCommon/hermes`)
  - React-jsi (from `../node_modules/react-native/ReactCommon/jsi`)
  - React-jsiexecutor (from `../node_modules/react-native/ReactCommon/jsiexecutor`)
  - React-jsinspector (from `../node_modules/react-native/ReactCommon/jsinspector`)
  - React-logger (from `../node_modules/react-native/ReactCommon/logger`)
  - react-native-performance (from `../node_modules/react-native-performance`)
  - react-native-restart (from `../node_modules/react-native-restart`)
  - react-native-safe-area-context (from `../node_modules/react-native-safe-area-context`)
  - React-NativeModulesApple (from `../node_modules/react-native/ReactCommon/react/nativemodule/core/platform/ios`)
  - React-perflogger (from `../node_modules/react-native/ReactCommon/reactperflogger`)
  - React-RCTActionSheet (from `../node_modules/react-native/Libraries/ActionSheetIOS`)
  - React-RCTAnimation (from `../node_modules/react-native/Libraries/NativeAnimation`)
  - React-RCTAppDelegate (from `../node_modules/react-native/Libraries/AppDelegate`)
  - React-RCTBlob (from `../node_modules/react-native/Libraries/Blob`)
  - React-RCTImage (from `../node_modules/react-native/Libraries/Image`)
  - React-RCTLinking (from `../node_modules/react-native/Libraries/LinkingIOS`)
  - React-RCTNetwork (from `../node_modules/react-native/Libraries/Network`)
  - React-RCTSettings (from `../node_modules/react-native/Libraries/Settings`)
  - React-RCTText (from `../node_modules/react-native/Libraries/Text`)
  - React-RCTVibration (from `../node_modules/react-native/Libraries/Vibration`)
  - React-rncore (from `../node_modules/react-native/ReactCommon`)
  - React-runtimeexecutor (from `../node_modules/react-native/ReactCommon/runtimeexecutor`)
  - React-runtimescheduler (from `../node_modules/react-native/ReactCommon/react/renderer/runtimescheduler`)
  - React-utils (from `../node_modules/react-native/ReactCommon/react/utils`)
  - ReactCommon/turbomodule/core (from `../node_modules/react-native/ReactCommon`)
  - Yoga (from `../node_modules/react-native/ReactCommon/yoga`)

SPEC REPOS:
  trunk:
    - fmt
    - libevent
    - OpenSSL-Universal
    - SocketRocket

EXTERNAL SOURCES:
  boost:
    :podspec: "../node_modules/react-native/third-party-podspecs/boost.podspec"
  DoubleConversion:
    :podspec: "../node_modules/react-native/third-party-podspecs/DoubleConversion.podspec"
  FBLazyVector:
    :path: "../node_modules/react-native/Libraries/FBLazyVector"
  FBReactNativeSpec:
    :path: "../node_modules/react-native/React/FBReactNativeSpec"
  glog:
    :podspec: "../node_modules/react-native/third-party-podspecs/glog.podspec"
  hermes-engine:
    :podspec: "../node_modules/react-native/sdks/hermes-engine/hermes-engine.podspec"
    :tag: hermes-2023-08-07-RNv0.72.4-813b2def12bc9df02654b3e3653ae4a68d0572e0
  op-sqlcipher:
    :path: "../.."
  RCT-Folly:
    :podspec: "../node_modules/react-native/third-party-podspecs/RCT-Folly.podspec"
  RCTRequired:
    :path: "../node_modules/react-native/Libraries/RCTRequired"
  RCTTypeSafety:
    :path: "../node_modules/react-native/Libraries/TypeSafety"
  React:
    :path: "../node_modules/react-native/"
  React-callinvoker:
    :path: "../node_modules/react-native/ReactCommon/callinvoker"
  React-Codegen:
    :path: build/generated/ios
  React-Core:
    :path: "../node_modules/react-native/"
  React-CoreModules:
    :path: "../node_modules/react-native/React/CoreModules"
  React-cxxreact:
    :path: "../node_modules/react-native/ReactCommon/cxxreact"
  React-debug:
    :path: "../node_modules/react-native/ReactCommon/react/debug"
  React-hermes:
    :path: "../node_modules/react-native/ReactCommon/hermes"
  React-jsi:
    :path: "../node_modules/react-native/ReactCommon/jsi"
  React-jsiexecutor:
    :path: "../node_modules/react-native/ReactCommon/jsiexecutor"
  React-jsinspector:
    :path: "../node_modules/react-native/ReactCommon/jsinspector"
  React-logger:
    :path: "../node_modules/react-native/ReactCommon/logger"
  react-native-performance:
    :path: "../node_modules/react-native-performance"
  react-native-restart:
    :path: "../node_modules/react-native-restart"
  react-native-safe-area-context:
    :path: "../node_modules/react-native-safe-area-context"
  React-NativeModulesApple:
    :path: "../node_modules/react-native/ReactCommon/react/nativemodule/core/platform/ios"
  React-perflogger:
    :path: "../node_modules/react-native/ReactCommon/reactperflogger"
  React-RCTActionSheet:
    :path: "../node_modules/react-native/Libraries/ActionSheetIOS"
  React-RCTAnimation:
    :path: "../node_modules/react-native/Libraries/NativeAnimation"
  React-RCTAppDelegate:
    :path: "../node_modules/react-native/Libraries/AppDelegate"
  React-RCTBlob:
    :path: "../node_modules/react-native/Libraries/Blob"
  React-RCTImage:
    :path: "../node_modules/react-native/Libraries/Image"
  React-RCTLinking:
    :path: "../node_modules/react-native/Libraries/LinkingIOS"
  React-RCTNetwork:
    :path: "../node_modules/react-native/Libraries/Network"
  React-RCTSettings:
    :path: "../node_modules/react-native/Libraries/Settings"
  React-RCTText:
    :path: "../node_modules/react-native/Libraries/Text"
  React-RCTVibration:
    :path: "../node_modules/react-native/Libraries/Vibration"
  React-rncore:
    :path: "../node_modules/react-native/ReactCommon"
  React-runtimeexecutor:
    :path: "../node_modules/react-native/ReactCommon/runtimeexecutor"
  React-runtimescheduler:
    :path: "../node_modules/react-native/ReactCommon/react/renderer/runtimescheduler"
  React-utils:
    :path: "../node_modules/react-native/ReactCommon/react/utils"
  ReactCommon:
    :path: "../node_modules/react-native/ReactCommon"
  Yoga:
    :path: "../node_modules/react-native/ReactCommon/yoga"

SPEC CHECKSUMS:
  boost: 57d2868c099736d80fcd648bf211b4431e51a558
  DoubleConversion: 5189b271737e1565bdce30deb4a08d647e3f5f54
  FBLazyVector: 748c0ef74f2bf4b36cfcccf37916806940a64c32
  FBReactNativeSpec: 966f29e4e697de53a3b366355e8f57375c856ad9
  fmt: ff9d55029c625d3757ed641535fd4a75fedc7ce9
  glog: 04b94705f318337d7ead9e6d17c019bd9b1f6b1b
  hermes-engine: 8057e75cfc1437b178ac86c8654b24e7fead7f60
  libevent: 4049cae6c81cdb3654a443be001fb9bdceff7913
<<<<<<< HEAD
  op-sqlcipher: 55e46a4accc961468b020780b100502f66aa0593
  OpenSSL-Universal: 6e1ae0555546e604dbc632a2b9a24a9c46c41ef6
=======
  op-sqlite: 706c6013290d4b6e78be3921659134a1ca63541d
>>>>>>> 9dadd6f6
  RCT-Folly: 424b8c9a7a0b9ab2886ffe9c3b041ef628fd4fb1
  RCTRequired: 28469809442eb4eb5528462705f7d852948c8a74
  RCTTypeSafety: e9c6c409fca2cc584e5b086862d562540cb38d29
  React: 769f469909b18edfe934f0539fffb319c4c61043
  React-callinvoker: e48ce12c83706401251921896576710d81e54763
  React-Codegen: a136b8094d39fd071994eaa935366e6be2239cb1
  React-Core: e548a186fb01c3a78a9aeeffa212d625ca9511bf
  React-CoreModules: d226b22d06ea1bc4e49d3c073b2c6cbb42265405
  React-cxxreact: 44a3560510ead6633b6e02f9fbbdd1772fb40f92
  React-debug: 238501490155574ae9f3f8dd1c74330eba30133e
  React-hermes: 46e66dc854124d7645c20bfec0a6be9542826ecd
  React-jsi: fbdaf4166bae60524b591b18c851b530c8cdb90c
  React-jsiexecutor: 3bf18ff7cb03cd8dfdce08fbbc0d15058c1d71ae
  React-jsinspector: 194e32c6aab382d88713ad3dd0025c5f5c4ee072
  React-logger: cebf22b6cf43434e471dc561e5911b40ac01d289
  react-native-performance: cef2b618d47b277fb5c3280b81a3aad1e72f2886
  react-native-restart: 7595693413fe3ca15893702f2c8306c62a708162
  react-native-safe-area-context: 39c2d8be3328df5d437ac1700f4f3a4f75716acc
  React-NativeModulesApple: 02e35e9a51e10c6422f04f5e4076a7c02243fff2
  React-perflogger: e3596db7e753f51766bceadc061936ef1472edc3
  React-RCTActionSheet: 17ab132c748b4471012abbcdcf5befe860660485
  React-RCTAnimation: c8bbaab62be5817d2a31c36d5f2571e3f7dcf099
  React-RCTAppDelegate: af1c7dace233deba4b933cd1d6491fe4e3584ad1
  React-RCTBlob: 1bcf3a0341eb8d6950009b1ddb8aefaf46996b8c
  React-RCTImage: 670a3486b532292649b1aef3ffddd0b495a5cee4
  React-RCTLinking: bd7ab853144aed463903237e615fd91d11b4f659
  React-RCTNetwork: be86a621f3e4724758f23ad1fdce32474ab3d829
  React-RCTSettings: 4f3a29a6d23ffa639db9701bc29af43f30781058
  React-RCTText: adde32164a243103aaba0b1dc7b0a2599733873e
  React-RCTVibration: 6bd85328388ac2e82ae0ca11afe48ad5555b483a
  React-rncore: fda7b1ae5918fa7baa259105298a5487875a57c8
  React-runtimeexecutor: 57d85d942862b08f6d15441a0badff2542fd233c
  React-runtimescheduler: f23e337008403341177fc52ee4ca94e442c17ede
  React-utils: fa59c9a3375fb6f4aeb66714fd3f7f76b43a9f16
  ReactCommon: dd03c17275c200496f346af93a7b94c53f3093a4
  SocketRocket: f32cd54efbe0f095c4d7594881e52619cfe80b17
  Yoga: b76f1acfda8212aa16b7e26bcce3983230c82603

PODFILE CHECKSUM: 84367882ba51b649f5bc077e790fffcfb895f41b

COCOAPODS: 1.13.0<|MERGE_RESOLUTION|>--- conflicted
+++ resolved
@@ -15,12 +15,8 @@
     - hermes-engine/Pre-built (= 0.72.6)
   - hermes-engine/Pre-built (0.72.6)
   - libevent (2.1.12)
-<<<<<<< HEAD
-  - op-sqlcipher (1.0.11):
+  - op-sqlcipher (1.0.14):
     - OpenSSL-Universal
-=======
-  - op-sqlite (1.0.13):
->>>>>>> 9dadd6f6
     - React
     - React-callinvoker
     - React-Core
@@ -600,12 +596,8 @@
   glog: 04b94705f318337d7ead9e6d17c019bd9b1f6b1b
   hermes-engine: 8057e75cfc1437b178ac86c8654b24e7fead7f60
   libevent: 4049cae6c81cdb3654a443be001fb9bdceff7913
-<<<<<<< HEAD
-  op-sqlcipher: 55e46a4accc961468b020780b100502f66aa0593
+  op-sqlcipher: 91e1e5fcd71d9eee4068b9214aaa6e87b417f892
   OpenSSL-Universal: 6e1ae0555546e604dbc632a2b9a24a9c46c41ef6
-=======
-  op-sqlite: 706c6013290d4b6e78be3921659134a1ca63541d
->>>>>>> 9dadd6f6
   RCT-Folly: 424b8c9a7a0b9ab2886ffe9c3b041ef628fd4fb1
   RCTRequired: 28469809442eb4eb5528462705f7d852948c8a74
   RCTTypeSafety: e9c6c409fca2cc584e5b086862d562540cb38d29
@@ -644,6 +636,6 @@
   SocketRocket: f32cd54efbe0f095c4d7594881e52619cfe80b17
   Yoga: b76f1acfda8212aa16b7e26bcce3983230c82603
 
-PODFILE CHECKSUM: 84367882ba51b649f5bc077e790fffcfb895f41b
+PODFILE CHECKSUM: a43d067b2eb6ed693b363c1d713d717a23903260
 
 COCOAPODS: 1.13.0