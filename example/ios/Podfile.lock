--- conflicted
+++ resolved
@@ -15,7 +15,7 @@
     - hermes-engine/Pre-built (= 0.73.1)
   - hermes-engine/Pre-built (0.73.1)
   - libevent (2.1.12)
-  - op-sqlite (2.0.22):
+  - op-sqlite (3.0.1):
     - React
     - React-callinvoker
     - React-Core
@@ -1240,11 +1240,7 @@
   glog: c5d68082e772fa1c511173d6b30a9de2c05a69a2
   hermes-engine: 34df9d5034e90bd9bf1505e1ca198760373935af
   libevent: 4049cae6c81cdb3654a443be001fb9bdceff7913
-<<<<<<< HEAD
-  op-sqlite: 4db95f3c6895f55b4c61eb69223e07322b120e0b
-=======
-  op-sqlite: 6e2f955abb2f307107edfb2f128c99089b03ef8d
->>>>>>> d2cd29da
+  op-sqlite: 24443c22e059972abf4109b4e781d3f03336a761
   RCT-Folly: 7169b2b1c44399c76a47b5deaaba715eeeb476c0
   RCTRequired: 6dda55e483f75d2b43781d8ad5bd7df276a50981
   RCTTypeSafety: df0f2632f4e89938b9b9f6152b5e6c66fc6e969e
@@ -1293,4 +1289,4 @@
 
 PODFILE CHECKSUM: 0ab74fecad6ac2e35f8eab32fe5772c19d2015b2
 
-COCOAPODS: 1.14.0+COCOAPODS: 1.14.3