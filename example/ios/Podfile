--- conflicted
+++ resolved
@@ -20,8 +20,6 @@
     :app_path => "#{Pod::Config.instance.installation_root}/.."
   )
 
-<<<<<<< HEAD
-=======
   # pre_install do |installer|
   #   installer.pod_targets.each do |pod|
   #     if pod.name.eql?('op-sqlite')
@@ -32,7 +30,6 @@
   #   end
   # end
 
->>>>>>> a218b6a4
   post_install do |installer|
     # https://github.com/facebook/react-native/blob/main/packages/react-native/scripts/react_native_pods.rb#L197-L202
     react_native_post_install(
