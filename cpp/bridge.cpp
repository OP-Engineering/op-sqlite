#include "bridge.h"
#include "DumbHostObject.h"
#include "SmartHostObject.h"
#include "logs.h"
#include <ctime>
#include <sstream>
#include <sys/stat.h>
#include <unistd.h>
#include <unordered_map>
#include <variant>

namespace opsqlite {

std::unordered_map<std::string, sqlite3 *> dbMap =
    std::unordered_map<std::string, sqlite3 *>();
std::unordered_map<std::string,
                   std::function<void(std::string dbName, std::string tableName,
                                      std::string operation, int rowId)>>
    updateCallbackMap = std::unordered_map<
        std::string,
        std::function<void(std::string dbName, std::string tableName,
                           std::string operation, int rowId)>>();

std::unordered_map<std::string, std::function<void(std::string dbName)>>
    commitCallbackMap =
        std::unordered_map<std::string,
                           std::function<void(std::string dbName)>>();

std::unordered_map<std::string, std::function<void(std::string dbName)>>
    rollbackCallbackMap =
        std::unordered_map<std::string,
                           std::function<void(std::string dbName)>>();

bool folder_exists(const std::string &foldername) {
  struct stat buffer;
  return (stat(foldername.c_str(), &buffer) == 0);
}

/**
 * Portable wrapper for mkdir. Internally used by mkdir()
 * @param[in] path the full path of the directory to create.
 * @return zero on success, otherwise -1.
 */
int _mkdir(const char *path) {
#if _POSIX_C_SOURCE
  return mkdir(path);
#else
  return mkdir(path, 0755); // not sure if this works on mac
#endif
}

/**
 * Recursive, portable wrapper for mkdir.
 * @param[in] path the full path of the directory to create.
 * @return zero on success, otherwise -1.
 */
int mkdir(const char *path) {
  std::string current_level = "/";
  std::string level;
  std::stringstream ss(path);
  // First line is empty because it starts with /User
  getline(ss, level, '/');
  // split path using slash as a separator
  while (getline(ss, level, '/')) {
    current_level += level; // append folder to the current level
    // create current level
    if (!folder_exists(current_level) && _mkdir(current_level.c_str()) != 0)
      return -1;

    current_level += "/"; // don't forget to append a slash
  }

  return 0;
}

inline bool file_exists(const std::string &path) {
  struct stat buffer;
  return (stat(path.c_str(), &buffer) == 0);
}

std::string get_db_path(std::string const dbName, std::string const lastPath) {
  if (lastPath == ":memory:") {
    return lastPath;
  }
  mkdir(lastPath.c_str());
  return lastPath + "/" + dbName;
}

BridgeResult sqliteOpenDb(std::string const dbName,
                          std::string const lastPath) {
  std::string dbPath = get_db_path(dbName, lastPath);

  int sqlOpenFlags =
      SQLITE_OPEN_READWRITE | SQLITE_OPEN_CREATE | SQLITE_OPEN_FULLMUTEX;

  sqlite3 *db;
  int exit = 0;
  exit = sqlite3_open_v2(dbPath.c_str(), &db, sqlOpenFlags, nullptr);

  if (exit != SQLITE_OK) {
    return {.type = SQLiteError, .message = sqlite3_errmsg(db)};
  }

  dbMap[dbName] = db;

  return BridgeResult{.type = SQLiteOk, .affectedRows = 0};
}

BridgeResult sqliteCloseDb(std::string const dbName) {

  if (dbMap.count(dbName) == 0) {
    return {
        .type = SQLiteError,
        .message = dbName + " is not open",
    };
  }

  sqlite3 *db = dbMap[dbName];

  sqlite3_close_v2(db);

  dbMap.erase(dbName);

  return BridgeResult{
      .type = SQLiteOk,
  };
}

BridgeResult sqliteAttachDb(std::string const mainDBName,
                            std::string const docPath,
                            std::string const databaseToAttach,
                            std::string const alias) {
  /**
   * There is no need to check if mainDBName is opened because
   * sqliteExecuteLiteral will do that.
   * */
  std::string dbPath = get_db_path(databaseToAttach, docPath);
  std::string statement = "ATTACH DATABASE '" + dbPath + "' AS " + alias;

  BridgeResult result = sqliteExecuteLiteral(mainDBName, statement);

  if (result.type == SQLiteError) {
    return {
        .type = SQLiteError,
        .message = mainDBName + " was unable to attach another database: " +
                   std::string(result.message),
    };
  }
  return {
      .type = SQLiteOk,
  };
}

BridgeResult sqliteDetachDb(std::string const mainDBName,
                            std::string const alias) {
  /**
   * There is no need to check if mainDBName is opened because
   * sqliteExecuteLiteral will do that.
   * */
  std::string statement = "DETACH DATABASE " + alias;
  BridgeResult result = sqliteExecuteLiteral(mainDBName, statement);
  if (result.type == SQLiteError) {
    return BridgeResult{
        .type = SQLiteError,
        .message = mainDBName + "was unable to detach database: " +
                   std::string(result.message),
    };
  }
  return BridgeResult{
      .type = SQLiteOk,
  };
}

BridgeResult sqliteRemoveDb(std::string const dbName,
                            std::string const docPath) {
  if (dbMap.count(dbName) == 1) {
    BridgeResult closeResult = sqliteCloseDb(dbName);
    if (closeResult.type == SQLiteError) {
      return closeResult;
    }
  }

  std::string dbPath = get_db_path(dbName, docPath);

  if (!file_exists(dbPath)) {
    return {.type = SQLiteError,
            .message = "[op-sqlite]: Database file not found" + dbPath};
  }

  remove(dbPath.c_str());

  return {
      .type = SQLiteOk,
  };
}

inline void bindStatement(sqlite3_stmt *statement,
                          const std::vector<JSVariant> *values) {
  size_t size = values->size();

  for (int ii = 0; ii < size; ii++) {
    int sqIndex = ii + 1;
    JSVariant value = values->at(ii);

    if (std::holds_alternative<bool>(value)) {
      sqlite3_bind_int(statement, sqIndex, std::get<bool>(value));
    } else if (std::holds_alternative<int>(value)) {
      sqlite3_bind_int(statement, sqIndex, std::get<int>(value));
    } else if (std::holds_alternative<long long>(value)) {
      sqlite3_bind_double(statement, sqIndex, std::get<long long>(value));
    } else if (std::holds_alternative<double>(value)) {
      sqlite3_bind_double(statement, sqIndex, std::get<double>(value));
    } else if (std::holds_alternative<std::string>(value)) {
      std::string str = std::get<std::string>(value);
      sqlite3_bind_text(statement, sqIndex, str.c_str(), str.length(),
                        SQLITE_TRANSIENT);
    } else if (std::holds_alternative<ArrayBuffer>(value)) {
      ArrayBuffer buffer = std::get<ArrayBuffer>(value);
      sqlite3_bind_blob(statement, sqIndex, buffer.data.get(), buffer.size,
                        SQLITE_STATIC);
    } else {
      sqlite3_bind_null(statement, sqIndex);
    }
  }
}

void sqlite_bind_statement(sqlite3_stmt *statement,
                           const std::vector<JSVariant> *params) {
  bindStatement(statement, params);
}

BridgeResult sqlite_execute_prepared_statement(
    std::string const dbName, sqlite3_stmt *statement,
    std::vector<DumbHostObject> *results,
    std::shared_ptr<std::vector<SmartHostObject>> metadatas) {
  if (dbMap.find(dbName) == dbMap.end()) {
    return {.type = SQLiteError,
            .message = "[op-sqlite]: Database " + dbName + " is not open"};
  }

  sqlite3_reset(statement);

  sqlite3 *db = dbMap[dbName];

  const char *errorMessage;

  bool isConsuming = true;
  bool isFailed = false;

<<<<<<< HEAD
    BridgeResult sqliteOpenDb(std::string const dbName, std::string const lastPath, std::string encryptionKey)
    {
        std::string dbPath = get_db_path(dbName, lastPath);
        
        int sqlOpenFlags = SQLITE_OPEN_READWRITE | SQLITE_OPEN_CREATE | SQLITE_OPEN_FULLMUTEX;
        
        sqlite3 *db;
        int exit = 0;
        exit = sqlite3_open_v2(dbPath.c_str(), &db, sqlOpenFlags, nullptr);
        
        if (exit != SQLITE_OK)
        {
            return {
                .type = SQLiteError,
                .message = sqlite3_errmsg(db)
            };
        }

        dbMap[dbName] = db;

        // Encrypts the database
        sqliteExecuteLiteral(dbName, "PRAGMA key = '" + encryptionKey +"'");
        
        return BridgeResult{
            .type = SQLiteOk,
            .affectedRows = 0
        };
    }
=======
  int result = SQLITE_OK;

  isConsuming = true;

  int i, count, column_type;
  std::string column_name, column_declared_type;

  while (isConsuming) {
    result = sqlite3_step(statement);

    switch (result) {
    case SQLITE_ROW: {
      if (results == NULL) {
        break;
      }

      i = 0;
      DumbHostObject row = DumbHostObject(metadatas);
>>>>>>> 7a82369f

      count = sqlite3_column_count(statement);

      while (i < count) {
        column_type = sqlite3_column_type(statement, i);

        switch (column_type) {
        case SQLITE_INTEGER: {
          /**
           * Warning this will loose precision because JS can
           * only represent Integers up to 53 bits
           */
          double column_value = sqlite3_column_double(statement, i);
          row.values.push_back(JSVariant(column_value));
          break;
        }

        case SQLITE_FLOAT: {
          double column_value = sqlite3_column_double(statement, i);
          row.values.push_back(JSVariant(column_value));
          break;
        }

        case SQLITE_TEXT: {
          const char *column_value =
              reinterpret_cast<const char *>(sqlite3_column_text(statement, i));
          int byteLen = sqlite3_column_bytes(statement, i);
          // Specify length too; in case string contains NULL in the middle
          row.values.push_back(JSVariant(std::string(column_value, byteLen)));
          break;
        }

        case SQLITE_BLOB: {
          int blob_size = sqlite3_column_bytes(statement, i);
          const void *blob = sqlite3_column_blob(statement, i);
          uint8_t *data = new uint8_t[blob_size];
          // You cannot share raw memory between native and JS
          // always copy the data
          memcpy(data, blob, blob_size);
          row.values.push_back(
              JSVariant(ArrayBuffer{.data = std::shared_ptr<uint8_t>{data},
                                    .size = static_cast<size_t>(blob_size)}));
          break;
        }

        case SQLITE_NULL:
          // Intentionally left blank

        default:
          row.values.push_back(JSVariant(NULL));
          break;
        }
        i++;
      }
      if (results != nullptr) {
        results->push_back(row);
      }
      break;
    }

    case SQLITE_DONE:
      if (metadatas != nullptr) {
        i = 0;
        count = sqlite3_column_count(statement);

        while (i < count) {
          column_name = sqlite3_column_name(statement, i);
          const char *type = sqlite3_column_decltype(statement, i);
          auto metadata = SmartHostObject();
          metadata.fields.push_back(std::make_pair("name", column_name));
          metadata.fields.push_back(std::make_pair("index", i));
          metadata.fields.push_back(
              std::make_pair("type", type == NULL ? "UNKNOWN" : type));

          metadatas->push_back(metadata);
          i++;
        }
      }
      isConsuming = false;
      break;

    default:
      errorMessage = sqlite3_errmsg(db);
      isFailed = true;
      isConsuming = false;
    }
  }

  if (isFailed) {

    return {.type = SQLiteError,
            .message = "[op-sqlite] SQLite code: " + std::to_string(result) +
                       " execution error: " + std::string(errorMessage)};
  }

  int changedRowCount = sqlite3_changes(db);
  long long latestInsertRowId = sqlite3_last_insert_rowid(db);

  return {.type = SQLiteOk,
          .affectedRows = changedRowCount,
          .insertId = static_cast<double>(latestInsertRowId)};
}

sqlite3_stmt *sqlite_prepare_statement(std::string const dbName,
                                       std::string const &query) {
  if (dbMap.find(dbName) == dbMap.end()) {
    throw std::runtime_error("Database not opened");
  }

  sqlite3 *db = dbMap[dbName];

  sqlite3_stmt *statement;

  const char *queryStr = query.c_str();

  int statementStatus = sqlite3_prepare_v2(db, queryStr, -1, &statement, NULL);

  if (statementStatus == SQLITE_ERROR) {
    const char *message = sqlite3_errmsg(db);
    throw std::runtime_error("[op-sqlite] SQL statement error: " +
                             std::string(message));
  }

  return statement;
}

BridgeResult
sqliteExecute(std::string const dbName, std::string const &query,
              const std::vector<JSVariant> *params,
              std::vector<DumbHostObject> *results,
              std::shared_ptr<std::vector<SmartHostObject>> metadatas) {

  if (dbMap.find(dbName) == dbMap.end()) {
    return {.type = SQLiteError,
            .message = "[op-sqlite]: Database " + dbName + " is not open"};
  }

  sqlite3 *db = dbMap[dbName];

  sqlite3_stmt *statement;
  const char *errorMessage;
  const char *remainingStatement = nullptr;

  bool isConsuming = true;
  bool isFailed = false;

  int result = SQLITE_OK;

  do {
    const char *queryStr =
        remainingStatement == nullptr ? query.c_str() : remainingStatement;

    int statementStatus =
        sqlite3_prepare_v2(db, queryStr, -1, &statement, &remainingStatement);

    if (statementStatus == SQLITE_ERROR) {
      const char *message = sqlite3_errmsg(db);
      return {
          .type = SQLiteError,
          .message = "[op-sqlite] SQL statement error: " + std::string(message),
      };
    }

    if (params != nullptr && params->size() > 0) {
      bindStatement(statement, params);
    }

    isConsuming = true;

    int i, count, column_type;
    std::string column_name, column_declared_type;

    while (isConsuming) {
      result = sqlite3_step(statement);

      switch (result) {
      case SQLITE_ROW: {
        if (results == NULL) {
          break;
        }

        i = 0;
        DumbHostObject row = DumbHostObject(metadatas);

        count = sqlite3_column_count(statement);

        while (i < count) {
          column_type = sqlite3_column_type(statement, i);

          switch (column_type) {
          case SQLITE_INTEGER: {
            /**
             * Warning this will loose precision because JS can
             * only represent Integers up to 53 bits
             */
            double column_value = sqlite3_column_double(statement, i);
            row.values.push_back(JSVariant(column_value));
            break;
          }

          case SQLITE_FLOAT: {
            double column_value = sqlite3_column_double(statement, i);
            row.values.push_back(JSVariant(column_value));
            break;
          }

          case SQLITE_TEXT: {
            const char *column_value = reinterpret_cast<const char *>(
                sqlite3_column_text(statement, i));
            int byteLen = sqlite3_column_bytes(statement, i);
            // Specify length too; in case string contains NULL in the middle
            row.values.push_back(JSVariant(std::string(column_value, byteLen)));
            break;
          }

          case SQLITE_BLOB: {
            int blob_size = sqlite3_column_bytes(statement, i);
            const void *blob = sqlite3_column_blob(statement, i);
            uint8_t *data = new uint8_t[blob_size];
            // You cannot share raw memory between native and JS
            // always copy the data
            memcpy(data, blob, blob_size);
            row.values.push_back(
                JSVariant(ArrayBuffer{.data = std::shared_ptr<uint8_t>{data},
                                      .size = static_cast<size_t>(blob_size)}));
            break;
          }

          case SQLITE_NULL:
            // Intentionally left blank

          default:
            row.values.push_back(JSVariant(NULL));
            break;
          }
          i++;
        }
        if (results != nullptr) {
          results->push_back(row);
        }
        break;
      }

      case SQLITE_DONE:
        if (metadatas != nullptr) {
          i = 0;
          count = sqlite3_column_count(statement);

          while (i < count) {
            column_name = sqlite3_column_name(statement, i);
            const char *type = sqlite3_column_decltype(statement, i);
            auto metadata = SmartHostObject();
            metadata.fields.push_back(std::make_pair("name", column_name));
            metadata.fields.push_back(std::make_pair("index", i));
            metadata.fields.push_back(
                std::make_pair("type", type == NULL ? "UNKNOWN" : type));

            metadatas->push_back(metadata);
            i++;
          }
        }
        isConsuming = false;
        break;

      default:
        errorMessage = sqlite3_errmsg(db);
        isFailed = true;
        isConsuming = false;
      }
    }

    sqlite3_finalize(statement);
  } while (remainingStatement != NULL && strcmp(remainingStatement, "") != 0 &&
           !isFailed);

  if (isFailed) {

    return {.type = SQLiteError,
            .message = "[op-sqlite] SQLite code: " + std::to_string(result) +
                       " execution error: " + std::string(errorMessage)};
  }

  int changedRowCount = sqlite3_changes(db);
  long long latestInsertRowId = sqlite3_last_insert_rowid(db);

  return {.type = SQLiteOk,
          .affectedRows = changedRowCount,
          .insertId = static_cast<double>(latestInsertRowId)};
}

BridgeResult sqliteExecuteLiteral(std::string const dbName,
                                  std::string const &query) {
  if (dbMap.count(dbName) == 0) {
    return {SQLiteError, "[op-sqlite] Database not opened: " + dbName};
  }

  sqlite3 *db = dbMap[dbName];
  sqlite3_stmt *statement;

  int statementStatus =
      sqlite3_prepare_v2(db, query.c_str(), -1, &statement, NULL);

  if (statementStatus != SQLITE_OK) {
    const char *message = sqlite3_errmsg(db);
    return {SQLiteError,
            "[op-sqlite] SQL statement error: " + std::string(message), 0};
  }

  bool isConsuming = true;
  bool isFailed = false;

  int result;
  std::string column_name;

  while (isConsuming) {
    result = sqlite3_step(statement);

    switch (result) {
    case SQLITE_ROW:
      isConsuming = true;
      break;

    case SQLITE_DONE:
      isConsuming = false;
      break;

    default:
      isFailed = true;
      isConsuming = false;
    }
  }

  sqlite3_finalize(statement);

  if (isFailed) {
    const char *message = sqlite3_errmsg(db);
    return {SQLiteError,
            "[op-sqlite] SQL execution error: " + std::string(message), 0};
  }

  int changedRowCount = sqlite3_changes(db);
  return {SQLiteOk, "", changedRowCount};
}

void sqliteCloseAll() {
  for (auto const &x : dbMap) {
    // Interrupt will make all pending operations to fail with SQLITE_INTERRUPT
    // The ongoing work from threads will then fail ASAP
    sqlite3_interrupt(x.second);
    // Each DB connection can then be safely interrupted
    sqlite3_close_v2(x.second);
  }
  dbMap.clear();
}

std::string operationToString(int operation_type) {
  switch (operation_type) {
  case SQLITE_INSERT:
    return "INSERT";

  case SQLITE_DELETE:
    return "DELETE";

  case SQLITE_UPDATE:
    return "UPDATE";

  default:
    throw std::invalid_argument("Uknown SQLite operation on hook");
  }
}

void update_callback(void *dbName, int operation_type, char const *database,
                     char const *table, sqlite3_int64 rowid) {
  std::string &strDbName = *(static_cast<std::string *>(dbName));
  auto callback = updateCallbackMap[strDbName];
  callback(strDbName, std::string(table), operationToString(operation_type),
           static_cast<int>(rowid));
}

BridgeResult registerUpdateHook(
    std::string const dbName,
    std::function<void(std::string dbName, std::string tableName,
                       std::string operation, int rowId)> const callback) {
  if (dbMap.count(dbName) == 0) {
    return {SQLiteError, "[op-sqlite] Database not opened: " + dbName};
  }

  sqlite3 *db = dbMap[dbName];
  updateCallbackMap[dbName] = callback;
  const std::string *key = nullptr;

  // TODO find a more elegant way to retrieve a reference to the key
  for (auto const &element : dbMap) {
    if (element.first == dbName) {
      key = &element.first;
    }
  }

  sqlite3_update_hook(db, &update_callback, (void *)key);

  return {SQLiteOk};
}

BridgeResult unregisterUpdateHook(std::string const dbName) {
  if (dbMap.count(dbName) == 0) {
    return {SQLiteError, "[op-sqlite] Database not opened: " + dbName};
  }

  sqlite3 *db = dbMap[dbName];
  updateCallbackMap.erase(dbName);

  sqlite3_update_hook(db, NULL, NULL);

  return {SQLiteOk};
}

int commit_callback(void *dbName) {
  std::string &strDbName = *(static_cast<std::string *>(dbName));
  auto callback = commitCallbackMap[strDbName];
  callback(strDbName);
  // You need to return 0 to allow commits to continue
  return 0;
}

BridgeResult
registerCommitHook(std::string const dbName,
                   std::function<void(std::string dbName)> const callback) {
  if (dbMap.count(dbName) == 0) {
    return {SQLiteError, "[op-sqlite] Database not opened: " + dbName};
  }

  sqlite3 *db = dbMap[dbName];
  commitCallbackMap[dbName] = callback;
  const std::string *key = nullptr;

  // TODO find a more elegant way to retrieve a reference to the key
  for (auto const &element : dbMap) {
    if (element.first == dbName) {
      key = &element.first;
    }
  }

  sqlite3_commit_hook(db, &commit_callback, (void *)key);

  return {SQLiteOk};
}

BridgeResult unregisterCommitHook(std::string const dbName) {
  if (dbMap.count(dbName) == 0) {
    return {SQLiteError, "[op-sqlite] Database not opened: " + dbName};
  }

  sqlite3 *db = dbMap[dbName];
  commitCallbackMap.erase(dbName);
  sqlite3_commit_hook(db, NULL, NULL);

  return {SQLiteOk};
}

void rollback_callback(void *dbName) {
  std::string &strDbName = *(static_cast<std::string *>(dbName));
  auto callback = rollbackCallbackMap[strDbName];
  callback(strDbName);
}

BridgeResult
registerRollbackHook(std::string const dbName,
                     std::function<void(std::string dbName)> const callback) {
  if (dbMap.count(dbName) == 0) {
    return {SQLiteError, "[op-sqlite] Database not opened: " + dbName};
  }

  sqlite3 *db = dbMap[dbName];
  rollbackCallbackMap[dbName] = callback;
  const std::string *key = nullptr;

  // TODO find a more elegant way to retrieve a reference to the key
  for (auto const &element : dbMap) {
    if (element.first == dbName) {
      key = &element.first;
    }
  }

  sqlite3_rollback_hook(db, &rollback_callback, (void *)key);

  return {SQLiteOk};
}

BridgeResult unregisterRollbackHook(std::string const dbName) {
  if (dbMap.count(dbName) == 0) {
    return {SQLiteError, "[op-sqlite] Database not opened: " + dbName};
  }

  sqlite3 *db = dbMap[dbName];
  rollbackCallbackMap.erase(dbName);

  sqlite3_rollback_hook(db, NULL, NULL);

  return {SQLiteOk};
}
} // namespace opsqlite<|MERGE_RESOLUTION|>--- conflicted
+++ resolved
@@ -86,8 +86,8 @@
   return lastPath + "/" + dbName;
 }
 
-BridgeResult sqliteOpenDb(std::string const dbName,
-                          std::string const lastPath) {
+BridgeResult sqliteOpenDb(std::string const dbName, std::string const lastPath,
+                          std::string encryptionKey) {
   std::string dbPath = get_db_path(dbName, lastPath);
 
   int sqlOpenFlags =
@@ -102,6 +102,9 @@
   }
 
   dbMap[dbName] = db;
+
+  // Encrypts the database
+  sqliteExecuteLiteral(dbName, "PRAGMA key = '" + encryptionKey + "'");
 
   return BridgeResult{.type = SQLiteOk, .affectedRows = 0};
 }
@@ -247,36 +250,6 @@
   bool isConsuming = true;
   bool isFailed = false;
 
-<<<<<<< HEAD
-    BridgeResult sqliteOpenDb(std::string const dbName, std::string const lastPath, std::string encryptionKey)
-    {
-        std::string dbPath = get_db_path(dbName, lastPath);
-        
-        int sqlOpenFlags = SQLITE_OPEN_READWRITE | SQLITE_OPEN_CREATE | SQLITE_OPEN_FULLMUTEX;
-        
-        sqlite3 *db;
-        int exit = 0;
-        exit = sqlite3_open_v2(dbPath.c_str(), &db, sqlOpenFlags, nullptr);
-        
-        if (exit != SQLITE_OK)
-        {
-            return {
-                .type = SQLiteError,
-                .message = sqlite3_errmsg(db)
-            };
-        }
-
-        dbMap[dbName] = db;
-
-        // Encrypts the database
-        sqliteExecuteLiteral(dbName, "PRAGMA key = '" + encryptionKey +"'");
-        
-        return BridgeResult{
-            .type = SQLiteOk,
-            .affectedRows = 0
-        };
-    }
-=======
   int result = SQLITE_OK;
 
   isConsuming = true;
@@ -295,7 +268,6 @@
 
       i = 0;
       DumbHostObject row = DumbHostObject(metadatas);
->>>>>>> 7a82369f
 
       count = sqlite3_column_count(statement);
 
