#include "bridge.h"
#include "DumbHostObject.h"
#include "SmartHostObject.h"
#include "logs.h"
#include "utils.h"
#include <unordered_map>
#include <variant>

namespace opsqlite {

/// Maps to hold the different objects
std::unordered_map<std::string, sqlite3 *> dbMap =
    std::unordered_map<std::string, sqlite3 *>();
std::unordered_map<std::string, UpdateCallback> updateCallbackMap =
    std::unordered_map<std::string, UpdateCallback>();

std::unordered_map<std::string, CommitCallback> commitCallbackMap =
    std::unordered_map<std::string, CommitCallback>();

std::unordered_map<std::string, RollbackCallback> rollbackCallbackMap =
    std::unordered_map<std::string, RollbackCallback>();

inline void check_db_open(std::string const &db_name) {
  if (dbMap.count(db_name) == 0) {
    throw std::runtime_error("[OP-SQLite] DB is not open");
  }
}

/// Start of api

/// Returns the completely formed db path, but it also creates any sub-folders
/// along the way
std::string opsqlite_get_db_path(std::string const &db_name,
                                 std::string const &location) {

  if (location == ":memory:") {
    return location;
  }

  mkdir(location);
  return location + "/" + db_name;
}

#ifdef OP_SQLITE_USE_SQLCIPHER
BridgeResult opsqlite_open(std::string const &dbName,
<<<<<<< HEAD
                           std::string const &lastPath) {
  std::string dbPath = opsqlite_get_db_path(dbName, lastPath);
=======
                           std::string const &last_path,
                           std::string const &encryptionKey) {
#else
BridgeResult opsqlite_open(std::string const &dbName,
                           std::string const &last_path) {
#endif
  std::string dbPath = get_db_path(dbName, last_path);
>>>>>>> b8439777

  int sqlOpenFlags =
      SQLITE_OPEN_READWRITE | SQLITE_OPEN_CREATE | SQLITE_OPEN_FULLMUTEX;

  sqlite3 *db;

  int status = sqlite3_open_v2(dbPath.c_str(), &db, sqlOpenFlags, nullptr);

  if (status != SQLITE_OK) {
    return {.type = SQLiteError, .message = sqlite3_errmsg(db)};
  }

  dbMap[dbName] = db;
#ifdef OP_SQLITE_USE_SQLCIPHER
  auto encryptionResult =
      opsqlite_execute(dbName, "PRAGMA key = '" + encryptionKey + "'", nullptr,
                       nullptr, nullptr);
  LOGD("Encrypting database");
#endif
  return BridgeResult{.type = SQLiteOk, .affectedRows = 0};
}

BridgeResult opsqlite_close(std::string const &dbName) {

  check_db_open(dbName);

  sqlite3 *db = dbMap[dbName];

  sqlite3_close_v2(db);

  dbMap.erase(dbName);

  return BridgeResult{
      .type = SQLiteOk,
  };
}

BridgeResult opsqlite_attach(std::string const &mainDBName,
                             std::string const &docPath,
                             std::string const &databaseToAttach,
                             std::string const &alias) {
  std::string dbPath = opsqlite_get_db_path(databaseToAttach, docPath);
  std::string statement = "ATTACH DATABASE '" + dbPath + "' AS " + alias;

  BridgeResult result =
      opsqlite_execute(mainDBName, statement, nullptr, nullptr, nullptr);

  if (result.type == SQLiteError) {
    return {
        .type = SQLiteError,
        .message = mainDBName + " was unable to attach another database: " +
                   std::string(result.message),
    };
  }
  return {
      .type = SQLiteOk,
  };
}

BridgeResult opsqlite_detach(std::string const &mainDBName,
                             std::string const &alias) {
  std::string statement = "DETACH DATABASE " + alias;
  BridgeResult result =
      opsqlite_execute(mainDBName, statement, nullptr, nullptr, nullptr);
  if (result.type == SQLiteError) {
    return BridgeResult{
        .type = SQLiteError,
        .message = mainDBName + "was unable to detach database: " +
                   std::string(result.message),
    };
  }
  return BridgeResult{
      .type = SQLiteOk,
  };
}

BridgeResult opsqlite_remove(std::string const &dbName,
                             std::string const &docPath) {
  if (dbMap.count(dbName) == 1) {
    BridgeResult closeResult = opsqlite_close(dbName);
    if (closeResult.type == SQLiteError) {
      return closeResult;
    }
  }

  std::string dbPath = opsqlite_get_db_path(dbName, docPath);

  if (!file_exists(dbPath)) {
    return {.type = SQLiteError,
            .message = "[op-sqlite]: Database file not found" + dbPath};
  }

  remove(dbPath.c_str());

  return {
      .type = SQLiteOk,
  };
}

inline void opsqlite_bind_statement(sqlite3_stmt *statement,
                                    const std::vector<JSVariant> *values) {
  // reset any existing bound values
  sqlite3_clear_bindings(statement);

  size_t size = values->size();

  for (int ii = 0; ii < size; ii++) {
    int sqIndex = ii + 1;
    JSVariant value = values->at(ii);

    if (std::holds_alternative<bool>(value)) {
      sqlite3_bind_int(statement, sqIndex, std::get<bool>(value));
    } else if (std::holds_alternative<int>(value)) {
      sqlite3_bind_int(statement, sqIndex, std::get<int>(value));
    } else if (std::holds_alternative<long long>(value)) {
      sqlite3_bind_double(statement, sqIndex, std::get<long long>(value));
    } else if (std::holds_alternative<double>(value)) {
      sqlite3_bind_double(statement, sqIndex, std::get<double>(value));
    } else if (std::holds_alternative<std::string>(value)) {
      std::string str = std::get<std::string>(value);
      sqlite3_bind_text(statement, sqIndex, str.c_str(), str.length(),
                        SQLITE_TRANSIENT);
    } else if (std::holds_alternative<ArrayBuffer>(value)) {
      ArrayBuffer buffer = std::get<ArrayBuffer>(value);
      sqlite3_bind_blob(statement, sqIndex, buffer.data.get(), buffer.size,
                        SQLITE_STATIC);
    } else {
      sqlite3_bind_null(statement, sqIndex);
    }
  }
}

BridgeResult opsqlite_execute_prepared_statement(
    std::string const &dbName, sqlite3_stmt *statement,
    std::vector<DumbHostObject> *results,
    std::shared_ptr<std::vector<SmartHostObject>> metadatas) {

  check_db_open(dbName);

  sqlite3 *db = dbMap[dbName];

  const char *errorMessage;

  bool isConsuming = true;
  bool isFailed = false;

  int result = SQLITE_OK;

  isConsuming = true;

  int i, count, column_type;
  std::string column_name, column_declared_type;

  while (isConsuming) {
    result = sqlite3_step(statement);

    switch (result) {
    case SQLITE_ROW: {
      if (results == NULL) {
        break;
      }

      i = 0;
      DumbHostObject row = DumbHostObject(metadatas);

      count = sqlite3_column_count(statement);

      while (i < count) {
        column_type = sqlite3_column_type(statement, i);

        switch (column_type) {
        case SQLITE_INTEGER: {
          /**
           * Warning this will loose precision because JS can
           * only represent Integers up to 53 bits
           */
          double column_value = sqlite3_column_double(statement, i);
          row.values.push_back(JSVariant(column_value));
          break;
        }

        case SQLITE_FLOAT: {
          double column_value = sqlite3_column_double(statement, i);
          row.values.push_back(JSVariant(column_value));
          break;
        }

        case SQLITE_TEXT: {
          const char *column_value =
              reinterpret_cast<const char *>(sqlite3_column_text(statement, i));
          int byteLen = sqlite3_column_bytes(statement, i);
          // Specify length too; in case string contains NULL in the middle
          row.values.push_back(JSVariant(std::string(column_value, byteLen)));
          break;
        }

        case SQLITE_BLOB: {
          int blob_size = sqlite3_column_bytes(statement, i);
          const void *blob = sqlite3_column_blob(statement, i);
          uint8_t *data = new uint8_t[blob_size];
          // You cannot share raw memory between native and JS
          // always copy the data
          memcpy(data, blob, blob_size);
          row.values.push_back(
              JSVariant(ArrayBuffer{.data = std::shared_ptr<uint8_t>{data},
                                    .size = static_cast<size_t>(blob_size)}));
          break;
        }

        case SQLITE_NULL:
          // Intentionally left blank

        default:
          row.values.push_back(JSVariant(nullptr));
          break;
        }
        i++;
      }
      if (results != nullptr) {
        results->push_back(row);
      }
      break;
    }

    case SQLITE_DONE:
      if (metadatas != nullptr) {
        i = 0;
        count = sqlite3_column_count(statement);

        while (i < count) {
          column_name = sqlite3_column_name(statement, i);
          const char *type = sqlite3_column_decltype(statement, i);
          auto metadata = SmartHostObject();
          metadata.fields.push_back(std::make_pair("name", column_name));
          metadata.fields.push_back(std::make_pair("index", i));
          metadata.fields.push_back(
              std::make_pair("type", type == NULL ? "UNKNOWN" : type));

          metadatas->push_back(metadata);
          i++;
        }
      }
      isConsuming = false;
      break;

    default:
      errorMessage = sqlite3_errmsg(db);
      isFailed = true;
      isConsuming = false;
    }
  }

  sqlite3_reset(statement);

  if (isFailed) {
    return {.type = SQLiteError,
            .message = "[op-sqlite] SQLite code: " + std::to_string(result) +
                       " execution error: " + std::string(errorMessage)};
  }

  int changedRowCount = sqlite3_changes(db);
  long long latestInsertRowId = sqlite3_last_insert_rowid(db);

  return {.type = SQLiteOk,
          .affectedRows = changedRowCount,
          .insertId = static_cast<double>(latestInsertRowId)};
}

sqlite3_stmt *opsqlite_prepare_statement(std::string const &dbName,
                                         std::string const &query) {
  check_db_open(dbName);

  sqlite3 *db = dbMap[dbName];

  sqlite3_stmt *statement;

  const char *queryStr = query.c_str();

  int statementStatus = sqlite3_prepare_v2(db, queryStr, -1, &statement, NULL);

  if (statementStatus == SQLITE_ERROR) {
    const char *message = sqlite3_errmsg(db);
    throw std::runtime_error("[op-sqlite] SQL prepare statement error: " +
                             std::string(message));
  }

  return statement;
}

/// Base execution function, returns HostObjects to the JS environment
BridgeResult
opsqlite_execute(std::string const &dbName, std::string const &query,
                 const std::vector<JSVariant> *params,
                 std::vector<DumbHostObject> *results,
                 std::shared_ptr<std::vector<SmartHostObject>> metadatas) {

  check_db_open(dbName);

  sqlite3 *db = dbMap[dbName];

  sqlite3_stmt *statement;
  const char *errorMessage;
  const char *remainingStatement = nullptr;

  bool isConsuming = true;
  bool isFailed = false;

  int result = SQLITE_OK;

  do {
    const char *queryStr =
        remainingStatement == nullptr ? query.c_str() : remainingStatement;

    int statementStatus =
        sqlite3_prepare_v2(db, queryStr, -1, &statement, &remainingStatement);

    if (statementStatus != SQLITE_OK) {
      const char *message = sqlite3_errmsg(db);
      return {
          .type = SQLiteError,
          .message = "[op-sqlite] SQL statement error on opsqlite_execute:\n" +
                     std::to_string(statementStatus) + " description:\n" +
                     std::string(message) +
                     ". See error codes: https://www.sqlite.org/rescode.html",
      };
    }

    // The statement did not fail to parse but there is nothing to do, just
    // skip to the end
    if (statement == NULL) {
      continue;
    }

    if (params != nullptr && params->size() > 0) {
      opsqlite_bind_statement(statement, params);
    }

    isConsuming = true;

    int i, count, column_type;
    std::string column_name, column_declared_type;

    while (isConsuming) {
      result = sqlite3_step(statement);

      switch (result) {
      case SQLITE_ROW: {
        if (results == NULL) {
          break;
        }

        i = 0;
        DumbHostObject row = DumbHostObject(metadatas);

        count = sqlite3_column_count(statement);

        while (i < count) {
          column_type = sqlite3_column_type(statement, i);

          switch (column_type) {
          case SQLITE_INTEGER: {
            /**
             * Warning this will loose precision because JS can
             * only represent Integers up to 53 bits
             */
            double column_value = sqlite3_column_double(statement, i);
            row.values.push_back(JSVariant(column_value));
            break;
          }

          case SQLITE_FLOAT: {
            double column_value = sqlite3_column_double(statement, i);
            row.values.push_back(JSVariant(column_value));
            break;
          }

          case SQLITE_TEXT: {
            const char *column_value = reinterpret_cast<const char *>(
                sqlite3_column_text(statement, i));
            int byteLen = sqlite3_column_bytes(statement, i);
            // Specify length too; in case string contains NULL in the middle
            row.values.push_back(JSVariant(std::string(column_value, byteLen)));
            break;
          }

          case SQLITE_BLOB: {
            int blob_size = sqlite3_column_bytes(statement, i);
            const void *blob = sqlite3_column_blob(statement, i);
            uint8_t *data = new uint8_t[blob_size];
            // You cannot share raw memory between native and JS
            // always copy the data
            memcpy(data, blob, blob_size);
            row.values.push_back(
                JSVariant(ArrayBuffer{.data = std::shared_ptr<uint8_t>{data},
                                      .size = static_cast<size_t>(blob_size)}));
            break;
          }

          case SQLITE_NULL:
            // Intentionally left blank

          default:
            row.values.push_back(JSVariant(nullptr));
            break;
          }
          i++;
        }
        if (results != nullptr) {
          results->push_back(row);
        }
        break;
      }

      case SQLITE_DONE:
        if (metadatas != nullptr) {
          i = 0;
          count = sqlite3_column_count(statement);

          while (i < count) {
            column_name = sqlite3_column_name(statement, i);
            const char *type = sqlite3_column_decltype(statement, i);
            auto metadata = SmartHostObject();
            metadata.fields.push_back(std::make_pair("name", column_name));
            metadata.fields.push_back(std::make_pair("index", i));
            metadata.fields.push_back(
                std::make_pair("type", type == NULL ? "UNKNOWN" : type));

            metadatas->push_back(metadata);
            i++;
          }
        }
        isConsuming = false;
        break;

      default:
        errorMessage = sqlite3_errmsg(db);
        isFailed = true;
        isConsuming = false;
      }
    }

    sqlite3_finalize(statement);
  } while (remainingStatement != NULL && strcmp(remainingStatement, "") != 0 &&
           !isFailed);

  if (isFailed) {

    return {.type = SQLiteError,
            .message =
                "[op-sqlite] SQLite error code: " + std::to_string(result) +
                ", description: " + std::string(errorMessage) +
                ".\nSee SQLite error codes reference: "
                "https://www.sqlite.org/rescode.html"};
  }

  int changedRowCount = sqlite3_changes(db);
  long long latestInsertRowId = sqlite3_last_insert_rowid(db);

  return {.type = SQLiteOk,
          .affectedRows = changedRowCount,
          .insertId = static_cast<double>(latestInsertRowId)};
}

/// Executes returning data in raw arrays, a small performance optimization
/// for certain use cases
BridgeResult
opsqlite_execute_raw(std::string const &dbName, std::string const &query,
                     const std::vector<JSVariant> *params,
                     std::vector<std::vector<JSVariant>> *results) {

  check_db_open(dbName);

  sqlite3 *db = dbMap[dbName];

  sqlite3_stmt *statement;
  const char *errorMessage;
  const char *remainingStatement = nullptr;

  bool isConsuming = true;
  bool isFailed = false;

  int step = SQLITE_OK;

  do {
    const char *queryStr =
        remainingStatement == nullptr ? query.c_str() : remainingStatement;

    int statementStatus =
        sqlite3_prepare_v2(db, queryStr, -1, &statement, &remainingStatement);

    if (statementStatus != SQLITE_OK) {
      const char *message = sqlite3_errmsg(db);
      return {
          .type = SQLiteError,
          .message = "[op-sqlite] SQL statement error:" +
                     std::to_string(statementStatus) +
                     " description:" + std::string(message) +
                     ". See error codes: https://www.sqlite.org/rescode.html",
      };
    }

    // The statement did not fail to parse but there is nothing to do, just
    // skip to the end
    if (statement == NULL) {
      continue;
    }

    if (params != nullptr && params->size() > 0) {
      opsqlite_bind_statement(statement, params);
    }

    isConsuming = true;

    int i, count, column_type;
    std::string column_name, column_declared_type;

    while (isConsuming) {
      step = sqlite3_step(statement);

      switch (step) {
      case SQLITE_ROW: {
        if (results == nullptr) {
          break;
        }

        std::vector<JSVariant> row;

        i = 0;

        count = sqlite3_column_count(statement);

        while (i < count) {
          column_type = sqlite3_column_type(statement, i);

          switch (column_type) {
          case SQLITE_INTEGER: {
            /**
             * Warning this will loose precision because JS can
             * only represent Integers up to 53 bits
             */
            double column_value = sqlite3_column_double(statement, i);
            row.push_back(JSVariant(column_value));
            break;
          }

          case SQLITE_FLOAT: {
            double column_value = sqlite3_column_double(statement, i);
            row.push_back(JSVariant(column_value));
            break;
          }

          case SQLITE_TEXT: {
            const char *column_value = reinterpret_cast<const char *>(
                sqlite3_column_text(statement, i));
            int byteLen = sqlite3_column_bytes(statement, i);
            // Specify length too; in case string contains NULL in the middle
            row.push_back(JSVariant(std::string(column_value, byteLen)));
            break;
          }

          case SQLITE_BLOB: {
            int blob_size = sqlite3_column_bytes(statement, i);
            const void *blob = sqlite3_column_blob(statement, i);
            uint8_t *data = new uint8_t[blob_size];
            memcpy(data, blob, blob_size);
            row.push_back(
                JSVariant(ArrayBuffer{.data = std::shared_ptr<uint8_t>{data},
                                      .size = static_cast<size_t>(blob_size)}));
            break;
          }

          case SQLITE_NULL:
            row.push_back(JSVariant(nullptr));
            break;

          default:
            row.push_back(JSVariant(nullptr));
            break;
          }
          i++;
        }

        results->push_back(row);

        break;
      }

      case SQLITE_DONE:
        isConsuming = false;
        break;

      default:
        errorMessage = sqlite3_errmsg(db);
        isFailed = true;
        isConsuming = false;
      }
    }

    sqlite3_finalize(statement);
  } while (remainingStatement != NULL && strcmp(remainingStatement, "") != 0 &&
           !isFailed);

  if (isFailed) {

    return {.type = SQLiteError,
            .message =
                "[op-sqlite] SQLite error code: " + std::to_string(step) +
                ", description: " + std::string(errorMessage) +
                ".\nSee SQLite error codes reference: "
                "https://www.sqlite.org/rescode.html"};
  }

  int changedRowCount = sqlite3_changes(db);
  long long latestInsertRowId = sqlite3_last_insert_rowid(db);

  return {.type = SQLiteOk,
          .affectedRows = changedRowCount,
          .insertId = static_cast<double>(latestInsertRowId)};
}

void opsqlite_close_all() {
  for (auto const &x : dbMap) {
    // Interrupt will make all pending operations to fail with
    // SQLITE_INTERRUPT The ongoing work from threads will then fail ASAP
    sqlite3_interrupt(x.second);
    // Each DB connection can then be safely interrupted
    sqlite3_close_v2(x.second);
  }
  dbMap.clear();
  updateCallbackMap.clear();
  rollbackCallbackMap.clear();
  commitCallbackMap.clear();
}

std::string operation_to_string(int operation_type) {
  switch (operation_type) {
  case SQLITE_INSERT:
    return "INSERT";

  case SQLITE_DELETE:
    return "DELETE";

  case SQLITE_UPDATE:
    return "UPDATE";

  default:
    throw std::invalid_argument("Uknown SQLite operation on hook");
  }
}

void update_callback(void *dbName, int operation_type, char const *database,
                     char const *table, sqlite3_int64 rowid) {
  std::string &strDbName = *(static_cast<std::string *>(dbName));
  auto callback = updateCallbackMap[strDbName];
  callback(strDbName, std::string(table), operation_to_string(operation_type),
           static_cast<int>(rowid));
}

BridgeResult opsqlite_register_update_hook(std::string const &dbName,
                                           UpdateCallback const callback) {
  check_db_open(dbName);

  sqlite3 *db = dbMap[dbName];
  updateCallbackMap[dbName] = callback;
  const std::string *key = nullptr;

  // TODO find a more elegant way to retrieve a reference to the key
  for (auto const &element : dbMap) {
    if (element.first == dbName) {
      key = &element.first;
    }
  }

  sqlite3_update_hook(db, &update_callback, (void *)key);

  return {SQLiteOk};
}

BridgeResult opsqlite_deregister_update_hook(std::string const &dbName) {
  check_db_open(dbName);

  sqlite3 *db = dbMap[dbName];
  updateCallbackMap.erase(dbName);

  sqlite3_update_hook(db, NULL, NULL);

  return {SQLiteOk};
}

int commit_callback(void *dbName) {
  std::string &strDbName = *(static_cast<std::string *>(dbName));
  auto callback = commitCallbackMap[strDbName];
  callback(strDbName);
  // You need to return 0 to allow commits to continue
  return 0;
}

BridgeResult opsqlite_register_commit_hook(std::string const &dbName,
                                           CommitCallback const callback) {
  check_db_open(dbName);

  sqlite3 *db = dbMap[dbName];
  commitCallbackMap[dbName] = callback;
  const std::string *key = nullptr;

  // TODO find a more elegant way to retrieve a reference to the key
  for (auto const &element : dbMap) {
    if (element.first == dbName) {
      key = &element.first;
    }
  }

  sqlite3_commit_hook(db, &commit_callback, (void *)key);

  return {SQLiteOk};
}

BridgeResult opsqlite_deregister_commit_hook(std::string const &dbName) {
  check_db_open(dbName);

  sqlite3 *db = dbMap[dbName];
  commitCallbackMap.erase(dbName);
  sqlite3_commit_hook(db, NULL, NULL);

  return {SQLiteOk};
}

void rollback_callback(void *dbName) {
  std::string &strDbName = *(static_cast<std::string *>(dbName));
  auto callback = rollbackCallbackMap[strDbName];
  callback(strDbName);
}

BridgeResult opsqlite_register_rollback_hook(std::string const &dbName,
                                             RollbackCallback const callback) {
  check_db_open(dbName);

  sqlite3 *db = dbMap[dbName];
  rollbackCallbackMap[dbName] = callback;
  const std::string *key = nullptr;

  // TODO find a more elegant way to retrieve a reference to the key
  for (auto const &element : dbMap) {
    if (element.first == dbName) {
      key = &element.first;
    }
  }

  sqlite3_rollback_hook(db, &rollback_callback, (void *)key);

  return {SQLiteOk};
}

BridgeResult opsqlite_deregister_rollback_hook(std::string const &dbName) {
  check_db_open(dbName);

  sqlite3 *db = dbMap[dbName];
  rollbackCallbackMap.erase(dbName);

  sqlite3_rollback_hook(db, NULL, NULL);

  return {SQLiteOk};
}

BridgeResult opsqlite_load_extension(std::string &db_name, std::string &path,
                                     std::string &entry_point) {
#ifdef OP_SQLITE_USE_PHONE_VERSION
  throw std::runtime_error(
      "Embedded version of SQLite does not support loading extensions");
#else
  check_db_open(db_name);

  sqlite3 *db = dbMap[db_name];
  int loading_extensions_enabled = sqlite3_enable_load_extension(db, 1);
  if (loading_extensions_enabled != SQLITE_OK) {
    return {SQLiteError, "[op-sqlite] could not enable extension loading"};
  }
  const char *path_cstr = path.c_str();
  const char *entry_point_cstr;
  if (!entry_point.empty()) {
    entry_point_cstr = entry_point.c_str();
  }

  char *error_message;

  int extension_loaded =
      sqlite3_load_extension(db, path_cstr, entry_point_cstr, &error_message);
  if (extension_loaded != SQLITE_OK) {
    return {SQLiteError, std::string(error_message)};
  }
  return {SQLiteOk};
#endif
}

} // namespace opsqlite<|MERGE_RESOLUTION|>--- conflicted
+++ resolved
@@ -43,18 +43,13 @@
 
 #ifdef OP_SQLITE_USE_SQLCIPHER
 BridgeResult opsqlite_open(std::string const &dbName,
-<<<<<<< HEAD
-                           std::string const &lastPath) {
-  std::string dbPath = opsqlite_get_db_path(dbName, lastPath);
-=======
                            std::string const &last_path,
                            std::string const &encryptionKey) {
 #else
 BridgeResult opsqlite_open(std::string const &dbName,
                            std::string const &last_path) {
 #endif
-  std::string dbPath = get_db_path(dbName, last_path);
->>>>>>> b8439777
+  std::string dbPath = opsqlite_get_db_path(dbName, last_path);
 
   int sqlOpenFlags =
       SQLITE_OPEN_READWRITE | SQLITE_OPEN_CREATE | SQLITE_OPEN_FULLMUTEX;
@@ -68,12 +63,12 @@
   }
 
   dbMap[dbName] = db;
+
 #ifdef OP_SQLITE_USE_SQLCIPHER
-  auto encryptionResult =
-      opsqlite_execute(dbName, "PRAGMA key = '" + encryptionKey + "'", nullptr,
-                       nullptr, nullptr);
-  LOGD("Encrypting database");
+  opsqlite_execute(dbName, "PRAGMA key = '" + encryptionKey + "'", nullptr,
+                   nullptr, nullptr);
 #endif
+
   return BridgeResult{.type = SQLiteOk, .affectedRows = 0};
 }
 
