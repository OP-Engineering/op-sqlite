#include "bindings.h"
#include "DumbHostObject.h"
#include "PreparedStatementHostObject.h"
#include "ThreadPool.h"
#include "bridge.h"
#include "logs.h"
#include "macros.h"
#include "sqlbatchexecutor.h"
#include "utils.h"
#include <iostream>
#include <sqlite3.h>
#include <string>
#include <unordered_map>
#include <vector>

namespace opsqlite {

namespace jsi = facebook::jsi;

std::string basePath;
std::shared_ptr<react::CallInvoker> invoker;
ThreadPool pool;
std::unordered_map<std::string, std::shared_ptr<jsi::Value>> updateHooks =
    std::unordered_map<std::string, std::shared_ptr<jsi::Value>>();
std::unordered_map<std::string, std::shared_ptr<jsi::Value>> commitHooks =
    std::unordered_map<std::string, std::shared_ptr<jsi::Value>>();
std::unordered_map<std::string, std::shared_ptr<jsi::Value>> rollbackHooks =
    std::unordered_map<std::string, std::shared_ptr<jsi::Value>>();

// React native will try to clean the module on JS context invalidation
// (CodePush/Hot Reload) The clearState function is called and we use this flag
// to prevent any ongoing operations from continuing work and can return early
bool invalidated = false;

void clearState() {
  invalidated = true;
  // Will terminate all operations and database connections
  sqlite_close_all();
  // We then join all the threads before the context gets invalidated
  pool.restartPool();
  updateHooks.clear();
  commitHooks.clear();
  rollbackHooks.clear();
}

void install(jsi::Runtime &rt,
             std::shared_ptr<react::CallInvoker> jsCallInvoker,
             const char *docPath) {
  invalidated = false;
  basePath = std::string(docPath);
  invoker = jsCallInvoker;

  auto open = HOSTFN("open", 4) {
    if (count == 0) {
      throw std::runtime_error("[op-sqlite][open] database name is required");
    }

    if (!args[0].isString()) {
      throw std::runtime_error(
          "[op-sqlite][open] database name must be a string");
    }

    std::string dbName = args[0].asString(rt).utf8(rt);
    std::string path = std::string(basePath);
    std::string encryptionKey = "";

    if (count > 1 && !args[1].isUndefined() && !args[1].isNull()) {
      if (!args[1].isString()) {
        throw std::runtime_error(
            "[op-sqlite][open] database location must be a string");
      }

      std::string lastPath = args[1].asString(rt).utf8(rt);

      if (lastPath == ":memory:") {
        path = ":memory:";
      } else if (lastPath.rfind("/", 0) == 0) {
        path = lastPath;
      } else {
        path = path + "/" + lastPath;
      }
    }

<<<<<<< HEAD
    if (count < 2) {
      throw new std::runtime_error("encryption key is required");
    }

    encryptionKey = args[2].asString(rt).utf8(rt);

    BridgeResult result = sqliteOpenDb(dbName, path, encryptionKey);
=======
    BridgeResult result = sqlite_open(dbName, path);
>>>>>>> 4ba6811a

    if (result.type == SQLiteError) {
      throw std::runtime_error(result.message);
    }

    return {};
  });

  auto attach = HOSTFN("attach", 4) {
    if (count < 3) {
      throw jsi::JSError(rt,
                         "[op-sqlite][attach] Incorrect number of arguments");
    }
    if (!args[0].isString() || !args[1].isString() || !args[2].isString()) {
      throw jsi::JSError(
          rt, "dbName, databaseToAttach and alias must be a strings");
      return {};
    }

    std::string tempDocPath = std::string(basePath);
    if (count > 3 && !args[3].isUndefined() && !args[3].isNull()) {
      if (!args[3].isString()) {
        throw std::runtime_error(
            "[op-sqlite][attach] database location must be a string");
      }

      tempDocPath = tempDocPath + "/" + args[3].asString(rt).utf8(rt);
    }

    std::string dbName = args[0].asString(rt).utf8(rt);
    std::string databaseToAttach = args[1].asString(rt).utf8(rt);
    std::string alias = args[2].asString(rt).utf8(rt);
    BridgeResult result =
        sqlite_attach(dbName, tempDocPath, databaseToAttach, alias);

    if (result.type == SQLiteError) {
      throw std::runtime_error(result.message);
    }

    return {};
  });

  auto detach = HOSTFN("detach", 2) {
    if (count < 2) {
      throw std::runtime_error(
          "[op-sqlite][detach] Incorrect number of arguments");
    }
    if (!args[0].isString() || !args[1].isString()) {
      throw std::runtime_error(
          "dbName, databaseToAttach and alias must be a strings");
      return {};
    }

    std::string dbName = args[0].asString(rt).utf8(rt);
    std::string alias = args[1].asString(rt).utf8(rt);
    BridgeResult result = sqlite_detach(dbName, alias);

    if (result.type == SQLiteError) {
      throw jsi::JSError(rt, result.message.c_str());
    }

    return {};
  });

  auto close = HOSTFN("close", 1) {
    if (count == 0) {
      throw std::runtime_error("[op-sqlite][close] database name is required");
    }

    if (!args[0].isString()) {
      throw std::runtime_error(
          "[op-sqlite][close] database name must be a string");
    }

    std::string dbName = args[0].asString(rt).utf8(rt);

    BridgeResult result = sqlite_close(dbName);

    if (result.type == SQLiteError) {
      throw jsi::JSError(rt, result.message.c_str());
    }

    return {};
  });

  auto remove = HOSTFN("delete", 2) {
    if (count == 0) {
      throw std::runtime_error("[op-sqlite][open] database name is required");
    }

    if (!args[0].isString()) {
      throw std::runtime_error(
          "[op-sqlite][open] database name must be a string");
    }

    std::string dbName = args[0].asString(rt).utf8(rt);

    std::string tempDocPath = std::string(basePath);

    if (count > 1 && !args[1].isUndefined() && !args[1].isNull()) {
      if (!args[1].isString()) {
        throw std::runtime_error(
            "[op-sqlite][open] database location must be a string");
      }

      tempDocPath = tempDocPath + "/" + args[1].asString(rt).utf8(rt);
    }

    BridgeResult result = sqlite_remove(dbName, tempDocPath);

    if (result.type == SQLiteError) {
      throw std::runtime_error(result.message);
    }

    return {};
  });

  auto execute = HOSTFN("execute", 3) {
    const std::string dbName = args[0].asString(rt).utf8(rt);
    const std::string query = args[1].asString(rt).utf8(rt);
    std::vector<JSVariant> params;

    if (count == 3) {
      const jsi::Value &originalParams = args[2];
      params = toVariantVec(rt, originalParams);
    }

    std::vector<DumbHostObject> results;
    std::shared_ptr<std::vector<SmartHostObject>> metadata =
        std::make_shared<std::vector<SmartHostObject>>();

    auto status = sqlite_execute(dbName, query, &params, &results, metadata);

    if (status.type == SQLiteError) {
      throw std::runtime_error(status.message);
    }

    auto jsiResult = createResult(rt, status, &results, metadata);
    return jsiResult;
  });

  auto executeAsync = HOSTFN("executeAsync", 3) {
    if (count < 3) {
      throw std::runtime_error(
          "[op-sqlite][executeAsync] Incorrect arguments for executeAsync");
    }

    const std::string dbName = args[0].asString(rt).utf8(rt);
    const std::string query = args[1].asString(rt).utf8(rt);
    const jsi::Value &originalParams = args[2];

    std::vector<JSVariant> params = toVariantVec(rt, originalParams);

    auto promiseCtr = rt.global().getPropertyAsFunction(rt, "Promise");

    auto promise = promiseCtr.callAsConstructor(rt, HOSTFN("executor", 2) {
      auto resolve = std::make_shared<jsi::Value>(rt, args[0]);
      auto reject = std::make_shared<jsi::Value>(rt, args[1]);

      auto task = [&rt, dbName, query, params = std::move(params), resolve,
                   reject]() {
        try {
          std::vector<DumbHostObject> results;
          std::shared_ptr<std::vector<SmartHostObject>> metadata =
              std::make_shared<std::vector<SmartHostObject>>();

          auto status =
              sqlite_execute(dbName, query, &params, &results, metadata);

          if (invalidated) {
            return;
          }

          invoker->invokeAsync(
              [&rt,
               results = std::make_shared<std::vector<DumbHostObject>>(results),
               metadata, status = std::move(status), resolve, reject] {
                if (status.type == SQLiteOk) {
                  auto jsiResult =
                      createResult(rt, status, results.get(), metadata);
                  resolve->asObject(rt).asFunction(rt).call(
                      rt, std::move(jsiResult));
                } else {
                  auto errorCtr =
                      rt.global().getPropertyAsFunction(rt, "Error");
                  auto error = errorCtr.callAsConstructor(
                      rt, jsi::String::createFromUtf8(rt, status.message));
                  reject->asObject(rt).asFunction(rt).call(rt, error);
                }
              });

        } catch (std::exception &exc) {
          invoker->invokeAsync([&rt, exc = std::move(exc), reject] {
            auto errorCtr = rt.global().getPropertyAsFunction(rt, "Error");
            auto error = errorCtr.callAsConstructor(
                rt, jsi::String::createFromAscii(rt, exc.what()));
            reject->asObject(rt).asFunction(rt).call(rt, error);
          });
        }
      };

      pool.queueWork(task);

      return {};
    }));

    return promise;
  });

  // Execute a batch of SQL queries in a transaction
  // Parameters can be: [[sql: string, arguments: any[] | arguments: any[][]
  // ]]
  auto executeBatch = HOSTFN("executeBatch", 2) {
    if (sizeof(args) < 2) {
      throw std::runtime_error(
          "[op-sqlite][executeBatch] - Incorrect parameter count");
    }

    const jsi::Value &params = args[1];
    if (params.isNull() || params.isUndefined()) {
      throw std::runtime_error("[op-sqlite][executeBatch] - An array of SQL "
                               "commands or parameters is needed");
    }
    const std::string dbName = args[0].asString(rt).utf8(rt);
    const jsi::Array &batchParams = params.asObject(rt).asArray(rt);
    std::vector<BatchArguments> commands;
    toBatchArguments(rt, batchParams, &commands);

    auto batchResult = sqliteExecuteBatch(dbName, &commands);
    if (batchResult.type == SQLiteOk) {
      auto res = jsi::Object(rt);
      res.setProperty(rt, "rowsAffected", jsi::Value(batchResult.affectedRows));
      return std::move(res);
    } else {
      throw std::runtime_error(batchResult.message);
    }
  });

  auto executeBatchAsync = HOSTFN("executeBatchAsync", 2) {
    if (sizeof(args) < 2) {
      throw std::runtime_error(
          "[op-sqlite][executeAsyncBatch] Incorrect parameter count");
      return {};
    }

    const jsi::Value &params = args[1];

    if (params.isNull() || params.isUndefined()) {
      throw std::runtime_error(
          "[op-sqlite][executeAsyncBatch] - An array of SQL "
          "commands or parameters is needed");
      return {};
    }

    const std::string dbName = args[0].asString(rt).utf8(rt);
    const jsi::Array &batchParams = params.asObject(rt).asArray(rt);

    std::vector<BatchArguments> commands;
    toBatchArguments(rt, batchParams, &commands);

    auto promiseCtr = rt.global().getPropertyAsFunction(rt, "Promise");
        auto promise = promiseCtr.callAsConstructor(rt, HOSTFN("executor", 2) {
      auto resolve = std::make_shared<jsi::Value>(rt, args[0]);
      auto reject = std::make_shared<jsi::Value>(rt, args[1]);

      auto task = [&rt, dbName,
                   commands =
                       std::make_shared<std::vector<BatchArguments>>(commands),
                   resolve, reject]() {
        try {
          auto batchResult = sqliteExecuteBatch(dbName, commands.get());
          invoker->invokeAsync(
              [&rt, batchResult = std::move(batchResult), resolve, reject] {
                if (batchResult.type == SQLiteOk) {
                  auto res = jsi::Object(rt);
                  res.setProperty(rt, "rowsAffected",
                                  jsi::Value(batchResult.affectedRows));
                  resolve->asObject(rt).asFunction(rt).call(rt, std::move(res));
                } else {
                  // TODO replace with reject
                  throw jsi::JSError(rt, batchResult.message);
                }
              });
        } catch (std::exception &exc) {
          invoker->invokeAsync(
              [&rt, reject, &exc] { throw jsi::JSError(rt, exc.what()); });
        }
      };
      pool.queueWork(task);

      return {};
        }));

        return promise;
  });

  auto loadFile = HOSTFN("loadFile", 2) {
    if (sizeof(args) < 2) {
      throw std::runtime_error(
          "[op-sqlite][loadFileAsync] Incorrect parameter count");
      return {};
    }

    const std::string dbName = args[0].asString(rt).utf8(rt);
    const std::string sqlFileName = args[1].asString(rt).utf8(rt);

    auto promiseCtr = rt.global().getPropertyAsFunction(rt, "Promise");
        auto promise = promiseCtr.callAsConstructor(rt, HOSTFN("executor", 2) {
      auto resolve = std::make_shared<jsi::Value>(rt, args[0]);
      auto reject = std::make_shared<jsi::Value>(rt, args[1]);

      auto task = [&rt, dbName, sqlFileName, resolve, reject]() {
        try {
          const auto importResult = importSQLFile(dbName, sqlFileName);

          invoker->invokeAsync(
              [&rt, result = std::move(importResult), resolve, reject] {
                if (result.type == SQLiteOk) {
                  auto res = jsi::Object(rt);
                  res.setProperty(rt, "rowsAffected",
                                  jsi::Value(result.affectedRows));
                  res.setProperty(rt, "commands", jsi::Value(result.commands));
                  resolve->asObject(rt).asFunction(rt).call(rt, std::move(res));
                } else {
                  throw jsi::JSError(rt, result.message);
                }
              });
        } catch (std::exception &exc) {
          invoker->invokeAsync(
              [&rt, err = exc.what(), reject] { throw jsi::JSError(rt, err); });
        }
      };
      pool.queueWork(task);
      return {};
        }));

        return promise;
  });

  auto updateHook = HOSTFN("updateHook", 2) {
    if (sizeof(args) < 2) {
      throw std::runtime_error("[op-sqlite][updateHook] Incorrect parameters: "
                               "dbName and callback needed");
      return {};
    }

    auto dbName = args[0].asString(rt).utf8(rt);
    auto callback = std::make_shared<jsi::Value>(rt, args[1]);

    if (callback->isUndefined() || callback->isNull()) {
      sqlite_deregister_update_hook(dbName);
      return {};
    }

    updateHooks[dbName] = callback;

    auto hook = [&rt, callback](std::string dbName, std::string tableName,
                                std::string operation, int rowId) {
      std::vector<JSVariant> params;
      std::vector<DumbHostObject> results;
      std::shared_ptr<std::vector<SmartHostObject>> metadata =
          std::make_shared<std::vector<SmartHostObject>>();
      ;

      if (operation != "DELETE") {
        std::string query = "SELECT * FROM " + tableName +
                            " where rowid = " + std::to_string(rowId) + ";";
        sqlite_execute(dbName, query, &params, &results, metadata);
      }

      invoker->invokeAsync(
          [&rt,
           results = std::make_shared<std::vector<DumbHostObject>>(results),
           callback, tableName = std::move(tableName),
           operation = std::move(operation), &rowId] {
            auto res = jsi::Object(rt);
            res.setProperty(rt, "table",
                            jsi::String::createFromUtf8(rt, tableName));
            res.setProperty(rt, "operation",
                            jsi::String::createFromUtf8(rt, operation));
            res.setProperty(rt, "rowId", jsi::Value(rowId));
            if (results->size() != 0) {
              res.setProperty(
                  rt, "row",
                  jsi::Object::createFromHostObject(
                      rt, std::make_shared<DumbHostObject>(results->at(0))));
            }

            callback->asObject(rt).asFunction(rt).call(rt, res);
          });
    };

    sqlite_register_update_hook(dbName, std::move(hook));

    return {};
  });

  auto commitHook = HOSTFN("commitHook", 2) {
    if (sizeof(args) < 2) {
      throw std::runtime_error("[op-sqlite][commitHook] Incorrect parameters: "
                               "dbName and callback needed");
      return {};
    }

    auto dbName = args[0].asString(rt).utf8(rt);
    auto callback = std::make_shared<jsi::Value>(rt, args[1]);
    if (callback->isUndefined() || callback->isNull()) {
      sqlite_deregister_commit_hook(dbName);
      return {};
    }
    commitHooks[dbName] = callback;

    auto hook = [&rt, callback](std::string dbName) {
      invoker->invokeAsync(
          [&rt, callback] { callback->asObject(rt).asFunction(rt).call(rt); });
    };

    sqlite_register_commit_hook(dbName, std::move(hook));

    return {};
  });

  auto rollbackHook = HOSTFN("rollbackHook", 2) {
    if (sizeof(args) < 2) {
      throw std::runtime_error(
          "[op-sqlite][rollbackHook] Incorrect parameters: "
          "dbName and callback needed");
      return {};
    }

    auto dbName = args[0].asString(rt).utf8(rt);
    auto callback = std::make_shared<jsi::Value>(rt, args[1]);

    if (callback->isUndefined() || callback->isNull()) {
      sqlite_deregister_rollback_hook(dbName);
      return {};
    }
    rollbackHooks[dbName] = callback;

    auto hook = [&rt, callback](std::string dbName) {
      invoker->invokeAsync(
          [&rt, callback] { callback->asObject(rt).asFunction(rt).call(rt); });
    };

    sqlite_register_rollback_hook(dbName, std::move(hook));
    return {};
  });

  auto prepareStatement = HOSTFN("prepareStatement", 1) {
    auto dbName = args[0].asString(rt).utf8(rt);
    auto query = args[1].asString(rt).utf8(rt);

    sqlite3_stmt *statement = sqlite_prepare_statement(dbName, query);

    auto preparedStatementHostObject =
        std::make_shared<PreparedStatementHostObject>(dbName, statement);

    return jsi::Object::createFromHostObject(rt, preparedStatementHostObject);
  });

  jsi::Object module = jsi::Object(rt);

  module.setProperty(rt, "open", std::move(open));
  module.setProperty(rt, "close", std::move(close));
  module.setProperty(rt, "attach", std::move(attach));
  module.setProperty(rt, "detach", std::move(detach));
  module.setProperty(rt, "delete", std::move(remove));
  module.setProperty(rt, "execute", std::move(execute));
  module.setProperty(rt, "executeAsync", std::move(executeAsync));
  module.setProperty(rt, "executeBatch", std::move(executeBatch));
  module.setProperty(rt, "executeBatchAsync", std::move(executeBatchAsync));
  module.setProperty(rt, "loadFile", std::move(loadFile));
  module.setProperty(rt, "updateHook", std::move(updateHook));
  module.setProperty(rt, "commitHook", std::move(commitHook));
  module.setProperty(rt, "rollbackHook", std::move(rollbackHook));
  module.setProperty(rt, "prepareStatement", std::move(prepareStatement));

  rt.global().setProperty(rt, "__OPSQLiteProxy", std::move(module));
}

} // namespace opsqlite<|MERGE_RESOLUTION|>--- conflicted
+++ resolved
@@ -81,17 +81,13 @@
       }
     }
 
-<<<<<<< HEAD
     if (count < 2) {
       throw new std::runtime_error("encryption key is required");
     }
 
     encryptionKey = args[2].asString(rt).utf8(rt);
 
-    BridgeResult result = sqliteOpenDb(dbName, path, encryptionKey);
-=======
-    BridgeResult result = sqlite_open(dbName, path);
->>>>>>> 4ba6811a
+    BridgeResult result = sqlite_open(dbName, path, encryptionKey);
 
     if (result.type == SQLiteError) {
       throw std::runtime_error(result.message);
