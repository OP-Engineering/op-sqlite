#include "bindings.h"
#include "DumbHostObject.h"
#include "PreparedStatementHostObject.h"
#include "ThreadPool.h"
#include "bridge.h"
#include "logs.h"
#include "macros.h"
#include "sqlbatchexecutor.h"
#include "utils.h"
#include <iostream>
#include <sqlite3.h>
#include <string>
#include <unordered_map>
#include <vector>

namespace opsqlite {

namespace jsi = facebook::jsi;

std::string basePath;
std::shared_ptr<react::CallInvoker> invoker;
ThreadPool pool;
std::unordered_map<std::string, std::shared_ptr<jsi::Value>> updateHooks =
    std::unordered_map<std::string, std::shared_ptr<jsi::Value>>();
std::unordered_map<std::string, std::shared_ptr<jsi::Value>> commitHooks =
    std::unordered_map<std::string, std::shared_ptr<jsi::Value>>();
std::unordered_map<std::string, std::shared_ptr<jsi::Value>> rollbackHooks =
    std::unordered_map<std::string, std::shared_ptr<jsi::Value>>();

// React native will try to clean the module on JS context invalidation
// (CodePush/Hot Reload) The clearState function is called and we use this flag
// to prevent any ongoing operations from continuing work and can return early
bool invalidated = false;

void clearState() {
  invalidated = true;
  // Will terminate all operations and database connections
  sqliteCloseAll();
  // We then join all the threads before the context gets invalidated
  pool.restartPool();

  updateHooks.clear();
  commitHooks.clear();
  rollbackHooks.clear();
}

<<<<<<< HEAD
void install(jsi::Runtime &rt, std::shared_ptr<react::CallInvoker> jsCallInvoker, const char *docPath)
{
    invalidated = false;
    basePath = std::string(docPath);
    invoker = jsCallInvoker;
    
    auto open = HOSTFN("open", 4) {
        if (count == 0)
        {
            throw jsi::JSError(rt, "[op-sqlite][open] database name is required");
        }
        
        if (!args[0].isString())
        {
            throw jsi::JSError(rt, "[op-sqlite][open] database name must be a string");
        }
        
        std::string dbName = args[0].asString(rt).utf8(rt);
        std::string path = std::string(basePath);
        std::string encryptionKey = "";
        
        if (count > 1 && !args[1].isUndefined() && !args[1].isNull())
        {
            if (!args[1].isString())
            {
                throw jsi::JSError(rt, "[op-sqlite][open] database location must be a string");
            }
=======
void install(jsi::Runtime &rt,
             std::shared_ptr<react::CallInvoker> jsCallInvoker,
             const char *docPath) {
  invalidated = false;
  basePath = std::string(docPath);
  invoker = jsCallInvoker;
>>>>>>> 7a82369f

  auto open = HOSTFN("open", 3) {
    if (count == 0) {
      throw jsi::JSError(rt, "[op-sqlite][open] database name is required");
    }

<<<<<<< HEAD
            if(lastPath == ":memory:") {
                path = ":memory:";
            } else if( lastPath.rfind("/", 0) == 0) {
                path = lastPath;
            } else {
                path = path + "/" + lastPath;
            }
        }

        if(count == 4) {
            encryptionKey = args[3].asString(rt).utf8(rt);
        }
        
        BridgeResult result = sqliteOpenDb(dbName, path, encryptionKey);
        
        if (result.type == SQLiteError)
        {
            throw jsi::JSError(rt, result.message.c_str());
        }
        
        return {};
    });
    
    auto attach = HOSTFN("attach", 4) {
        if(count < 3) {
            throw jsi::JSError(rt, "[op-sqlite][attach] Incorrect number of arguments");
        }
        if (!args[0].isString() || !args[1].isString() || !args[2].isString())
        {
            throw jsi::JSError(rt, "dbName, databaseToAttach and alias must be a strings");
            return {};
        }
        
        std::string tempDocPath = std::string(basePath);
        if (count > 3 && !args[3].isUndefined() && !args[3].isNull())
        {
            if (!args[3].isString())
            {
                throw jsi::JSError(rt, "[op-sqlite][attach] database location must be a string");
            }
            
            tempDocPath = tempDocPath + "/" + args[3].asString(rt).utf8(rt);
        }
        
        std::string dbName = args[0].asString(rt).utf8(rt);
        std::string databaseToAttach = args[1].asString(rt).utf8(rt);
        std::string alias = args[2].asString(rt).utf8(rt);
        BridgeResult result = sqliteAttachDb(dbName, tempDocPath, databaseToAttach, alias);
        
        if (result.type == SQLiteError)
        {
            throw jsi::JSError(rt, result.message.c_str());
        }
        
        return {};
    });
    
    auto detach = HOSTFN("detach", 2) {
        if(count < 2) {
            throw jsi::JSError(rt, "[op-sqlite][detach] Incorrect number of arguments");
        }
        if (!args[0].isString() || !args[1].isString())
        {
            throw jsi::JSError(rt, "dbName, databaseToAttach and alias must be a strings");
            return {};
        }
        
        std::string dbName = args[0].asString(rt).utf8(rt);
        std::string alias = args[1].asString(rt).utf8(rt);
        BridgeResult result = sqliteDetachDb(dbName, alias);
        
        if (result.type == SQLiteError)
        {
            throw jsi::JSError(rt, result.message.c_str());
        }
        
        return {};
    });
    
    auto close = HOSTFN("close", 1)
    {
        if (count == 0)
        {
            throw jsi::JSError(rt, "[op-sqlite][close] database name is required");
        }
        
        if (!args[0].isString())
        {
            throw jsi::JSError(rt, "[op-sqlite][close] database name must be a string");
        }
        
        std::string dbName = args[0].asString(rt).utf8(rt);
        
        BridgeResult result = sqliteCloseDb(dbName);
        
        if (result.type == SQLiteError)
        {
            throw jsi::JSError(rt, result.message.c_str());
        }
        
        return {};
    });
    
    auto remove = HOSTFN("delete", 2)
    {
        if (count == 0)
        {
            throw jsi::JSError(rt, "[op-sqlite][open] database name is required");
        }
        
        if (!args[0].isString())
        {
            throw jsi::JSError(rt, "[op-sqlite][open] database name must be a string");
        }
        
        std::string dbName = args[0].asString(rt).utf8(rt);
        
        std::string tempDocPath = std::string(basePath);
        
        if (count > 1 && !args[1].isUndefined() && !args[1].isNull())
        {
            if (!args[1].isString())
            {
                throw jsi::JSError(rt, "[op-sqlite][open] database location must be a string");
            }
            
            tempDocPath = tempDocPath + "/" + args[1].asString(rt).utf8(rt);
        }
        
        
        BridgeResult result = sqliteRemoveDb(dbName, tempDocPath);
        
        if (result.type == SQLiteError)
        {
            throw jsi::JSError(rt, result.message.c_str());
        }
        
        return {};
    });
    
    auto execute = HOSTFN("execute", 3)
    {
        const std::string dbName = args[0].asString(rt).utf8(rt);
        const std::string query = args[1].asString(rt).utf8(rt);
        std::vector<JSVariant> params;
        try {
            if(count == 3) {
                const jsi::Value &originalParams = args[2];
                params = toVariantVec(rt, originalParams);
            }
            
            std::vector<DumbHostObject> results;
            std::shared_ptr<std::vector<DynamicHostObject>> metadata = std::make_shared<std::vector<DynamicHostObject>>();
        
            auto status = sqliteExecute(dbName, query, &params, &results, metadata);
            
            if(status.type == SQLiteError) {
                throw jsi::JSError(rt, status.message);
            }
            
            auto jsiResult = createResult(rt, status, &results, metadata);
            return jsiResult;
        } catch (const std::exception &e) {
            throw jsi::JSError(rt, e.what());
        }
    });
    
    auto executeAsync = HOSTFN("executeAsync", 3)
    {
        if (count < 3)
        {
            throw jsi::JSError(rt, "[op-sqlite][executeAsync] Incorrect arguments for executeAsync");
        }
        
        const std::string dbName = args[0].asString(rt).utf8(rt);
        const std::string query = args[1].asString(rt).utf8(rt);
=======
    if (!args[0].isString()) {
      throw jsi::JSError(rt,
                         "[op-sqlite][open] database name must be a string");
    }

    std::string dbName = args[0].asString(rt).utf8(rt);
    std::string path = std::string(basePath);

    if (count > 1 && !args[1].isUndefined() && !args[1].isNull()) {
      if (!args[1].isString()) {
        throw jsi::JSError(
            rt, "[op-sqlite][open] database location must be a string");
      }

      std::string lastPath = args[1].asString(rt).utf8(rt);

      if (lastPath == ":memory:") {
        path = ":memory:";
      } else if (lastPath.rfind("/", 0) == 0) {
        path = lastPath;
      } else {
        path = path + "/" + lastPath;
      }
    }

    BridgeResult result = sqliteOpenDb(dbName, path);

    if (result.type == SQLiteError) {
      throw jsi::JSError(rt, result.message.c_str());
    }

    return {};
  });

  auto attach = HOSTFN("attach", 4) {
    if (count < 3) {
      throw jsi::JSError(rt,
                         "[op-sqlite][attach] Incorrect number of arguments");
    }
    if (!args[0].isString() || !args[1].isString() || !args[2].isString()) {
      throw jsi::JSError(
          rt, "dbName, databaseToAttach and alias must be a strings");
      return {};
    }

    std::string tempDocPath = std::string(basePath);
    if (count > 3 && !args[3].isUndefined() && !args[3].isNull()) {
      if (!args[3].isString()) {
        throw jsi::JSError(
            rt, "[op-sqlite][attach] database location must be a string");
      }

      tempDocPath = tempDocPath + "/" + args[3].asString(rt).utf8(rt);
    }

    std::string dbName = args[0].asString(rt).utf8(rt);
    std::string databaseToAttach = args[1].asString(rt).utf8(rt);
    std::string alias = args[2].asString(rt).utf8(rt);
    BridgeResult result =
        sqliteAttachDb(dbName, tempDocPath, databaseToAttach, alias);

    if (result.type == SQLiteError) {
      throw jsi::JSError(rt, result.message.c_str());
    }

    return {};
  });

  auto detach = HOSTFN("detach", 2) {
    if (count < 2) {
      throw jsi::JSError(rt,
                         "[op-sqlite][detach] Incorrect number of arguments");
    }
    if (!args[0].isString() || !args[1].isString()) {
      throw jsi::JSError(
          rt, "dbName, databaseToAttach and alias must be a strings");
      return {};
    }

    std::string dbName = args[0].asString(rt).utf8(rt);
    std::string alias = args[1].asString(rt).utf8(rt);
    BridgeResult result = sqliteDetachDb(dbName, alias);

    if (result.type == SQLiteError) {
      throw jsi::JSError(rt, result.message.c_str());
    }

    return {};
  });

  auto close = HOSTFN("close", 1) {
    if (count == 0) {
      throw jsi::JSError(rt, "[op-sqlite][close] database name is required");
    }

    if (!args[0].isString()) {
      throw jsi::JSError(rt,
                         "[op-sqlite][close] database name must be a string");
    }

    std::string dbName = args[0].asString(rt).utf8(rt);

    BridgeResult result = sqliteCloseDb(dbName);

    if (result.type == SQLiteError) {
      throw jsi::JSError(rt, result.message.c_str());
    }

    return {};
  });

  auto remove = HOSTFN("delete", 2) {
    if (count == 0) {
      throw jsi::JSError(rt, "[op-sqlite][open] database name is required");
    }

    if (!args[0].isString()) {
      throw jsi::JSError(rt,
                         "[op-sqlite][open] database name must be a string");
    }

    std::string dbName = args[0].asString(rt).utf8(rt);

    std::string tempDocPath = std::string(basePath);

    if (count > 1 && !args[1].isUndefined() && !args[1].isNull()) {
      if (!args[1].isString()) {
        throw jsi::JSError(
            rt, "[op-sqlite][open] database location must be a string");
      }

      tempDocPath = tempDocPath + "/" + args[1].asString(rt).utf8(rt);
    }

    BridgeResult result = sqliteRemoveDb(dbName, tempDocPath);

    if (result.type == SQLiteError) {
      throw jsi::JSError(rt, result.message.c_str());
    }

    return {};
  });

  auto execute = HOSTFN("execute", 3) {
    const std::string dbName = args[0].asString(rt).utf8(rt);
    const std::string query = args[1].asString(rt).utf8(rt);
    std::vector<JSVariant> params;
    try {
      if (count == 3) {
>>>>>>> 7a82369f
        const jsi::Value &originalParams = args[2];
        params = toVariantVec(rt, originalParams);
      }

      std::vector<DumbHostObject> results;
      std::shared_ptr<std::vector<SmartHostObject>> metadata =
          std::make_shared<std::vector<SmartHostObject>>();

      auto status = sqliteExecute(dbName, query, &params, &results, metadata);

      if (status.type == SQLiteError) {
        throw jsi::JSError(rt, status.message);
      }

      auto jsiResult = createResult(rt, status, &results, metadata);
      return jsiResult;
    } catch (const std::exception &e) {
      throw jsi::JSError(rt, e.what());
    }
  });

  auto executeAsync = HOSTFN("executeAsync", 3) {
    if (count < 3) {
      throw jsi::JSError(
          rt, "[op-sqlite][executeAsync] Incorrect arguments for executeAsync");
    }

    const std::string dbName = args[0].asString(rt).utf8(rt);
    const std::string query = args[1].asString(rt).utf8(rt);
    const jsi::Value &originalParams = args[2];

    std::vector<JSVariant> params = toVariantVec(rt, originalParams);

    auto promiseCtr = rt.global().getPropertyAsFunction(rt, "Promise");
        auto promise = promiseCtr.callAsConstructor(rt, HOSTFN("executor", 2) {
      auto resolve = std::make_shared<jsi::Value>(rt, args[0]);
      auto reject = std::make_shared<jsi::Value>(rt, args[1]);

      auto task = [&rt, dbName, query, params = std::move(params), resolve,
                   reject]() {
        try {
          std::vector<DumbHostObject> results;
          std::shared_ptr<std::vector<SmartHostObject>> metadata =
              std::make_shared<std::vector<SmartHostObject>>();
          ;

          auto status =
              sqliteExecute(dbName, query, &params, &results, metadata);

          if (invalidated) {
            return;
          }

          invoker->invokeAsync(
              [&rt,
               results = std::make_shared<std::vector<DumbHostObject>>(results),
               metadata, status = std::move(status), resolve, reject] {
                if (status.type == SQLiteOk) {
                  auto jsiResult =
                      createResult(rt, status, results.get(), metadata);
                  resolve->asObject(rt).asFunction(rt).call(
                      rt, std::move(jsiResult));
                } else {
                  auto errorCtr =
                      rt.global().getPropertyAsFunction(rt, "Error");
                  auto error = errorCtr.callAsConstructor(
                      rt, jsi::String::createFromUtf8(rt, status.message));
                  reject->asObject(rt).asFunction(rt).call(rt, error);
                }
              });

        } catch (std::exception &exc) {
          invoker->invokeAsync([&rt, exc = std::move(exc), reject] {
            auto errorCtr = rt.global().getPropertyAsFunction(rt, "Error");
            auto error = errorCtr.callAsConstructor(
                rt, jsi::String::createFromAscii(rt, exc.what()));
            reject->asObject(rt).asFunction(rt).call(rt, error);
          });
        }
      };

      pool.queueWork(task);

      return {};
        }));

        return promise;
  });

  // Execute a batch of SQL queries in a transaction
  // Parameters can be: [[sql: string, arguments: any[] | arguments: any[][] ]]
  auto executeBatch = HOSTFN("executeBatch", 2) {
    if (sizeof(args) < 2) {
      throw jsi::JSError(
          rt, "[op-sqlite][executeBatch] - Incorrect parameter count");
    }

    const jsi::Value &params = args[1];
    if (params.isNull() || params.isUndefined()) {
      throw jsi::JSError(rt, "[op-sqlite][executeBatch] - An array of SQL "
                             "commands or parameters is needed");
    }
    const std::string dbName = args[0].asString(rt).utf8(rt);
    const jsi::Array &batchParams = params.asObject(rt).asArray(rt);
    std::vector<BatchArguments> commands;
    toBatchArguments(rt, batchParams, &commands);

    auto batchResult = sqliteExecuteBatch(dbName, &commands);
    if (batchResult.type == SQLiteOk) {
      auto res = jsi::Object(rt);
      res.setProperty(rt, "rowsAffected", jsi::Value(batchResult.affectedRows));
      return std::move(res);
    } else {
      throw jsi::JSError(rt, batchResult.message);
    }
  });

  auto executeBatchAsync = HOSTFN("executeBatchAsync", 2) {
    if (sizeof(args) < 2) {
      throw jsi::JSError(
          rt, "[op-sqlite][executeAsyncBatch] Incorrect parameter count");
      return {};
    }

    const jsi::Value &params = args[1];

    if (params.isNull() || params.isUndefined()) {
      throw jsi::JSError(rt, "[op-sqlite][executeAsyncBatch] - An array of SQL "
                             "commands or parameters is needed");
      return {};
    }

    const std::string dbName = args[0].asString(rt).utf8(rt);
    const jsi::Array &batchParams = params.asObject(rt).asArray(rt);

    std::vector<BatchArguments> commands;
    toBatchArguments(rt, batchParams, &commands);

    auto promiseCtr = rt.global().getPropertyAsFunction(rt, "Promise");
        auto promise = promiseCtr.callAsConstructor(rt, HOSTFN("executor", 2) {
      auto resolve = std::make_shared<jsi::Value>(rt, args[0]);
      auto reject = std::make_shared<jsi::Value>(rt, args[1]);

      auto task = [&rt, dbName,
                   commands =
                       std::make_shared<std::vector<BatchArguments>>(commands),
                   resolve, reject]() {
        try {
          auto batchResult = sqliteExecuteBatch(dbName, commands.get());
          invoker->invokeAsync(
              [&rt, batchResult = std::move(batchResult), resolve, reject] {
                if (batchResult.type == SQLiteOk) {
                  auto res = jsi::Object(rt);
                  res.setProperty(rt, "rowsAffected",
                                  jsi::Value(batchResult.affectedRows));
                  resolve->asObject(rt).asFunction(rt).call(rt, std::move(res));
                } else {
                  throw jsi::JSError(rt, batchResult.message);
                }
              });
        } catch (std::exception &exc) {
          invoker->invokeAsync(
              [&rt, reject, &exc] { throw jsi::JSError(rt, exc.what()); });
        }
      };
      pool.queueWork(task);

      return {};
        }));

        return promise;
  });

  auto loadFile = HOSTFN("loadFile", 2) {
    if (sizeof(args) < 2) {
      throw jsi::JSError(
          rt, "[op-sqlite][loadFileAsync] Incorrect parameter count");
      return {};
    }

    const std::string dbName = args[0].asString(rt).utf8(rt);
    const std::string sqlFileName = args[1].asString(rt).utf8(rt);

    auto promiseCtr = rt.global().getPropertyAsFunction(rt, "Promise");
        auto promise = promiseCtr.callAsConstructor(rt, HOSTFN("executor", 2) {
      auto resolve = std::make_shared<jsi::Value>(rt, args[0]);
      auto reject = std::make_shared<jsi::Value>(rt, args[1]);

      auto task = [&rt, dbName, sqlFileName, resolve, reject]() {
        try {
          const auto importResult = importSQLFile(dbName, sqlFileName);

          invoker->invokeAsync(
              [&rt, result = std::move(importResult), resolve, reject] {
                if (result.type == SQLiteOk) {
                  auto res = jsi::Object(rt);
                  res.setProperty(rt, "rowsAffected",
                                  jsi::Value(result.affectedRows));
                  res.setProperty(rt, "commands", jsi::Value(result.commands));
                  resolve->asObject(rt).asFunction(rt).call(rt, std::move(res));
                } else {
                  throw jsi::JSError(rt, result.message);
                }
              });
        } catch (std::exception &exc) {
          invoker->invokeAsync(
              [&rt, err = exc.what(), reject] { throw jsi::JSError(rt, err); });
        }
      };
      pool.queueWork(task);
      return {};
        }));

        return promise;
  });

  auto updateHook = HOSTFN("updateHook", 2) {
    if (sizeof(args) < 2) {
      throw jsi::JSError(rt, "[op-sqlite][loadFileAsync] Incorrect parameters: "
                             "dbName and callback needed");
      return {};
    }

    auto dbName = args[0].asString(rt).utf8(rt);
    auto callback = std::make_shared<jsi::Value>(rt, args[1]);

    if (callback->isUndefined() || callback->isNull()) {
      unregisterUpdateHook(dbName);
      return {};
    }

    updateHooks[dbName] = callback;

    auto hook = [&rt, callback](std::string dbName, std::string tableName,
                                std::string operation, int rowId) {
      std::vector<JSVariant> params;
      std::vector<DumbHostObject> results;
      std::shared_ptr<std::vector<SmartHostObject>> metadata =
          std::make_shared<std::vector<SmartHostObject>>();
      ;

      if (operation != "DELETE") {
        std::string query = "SELECT * FROM " + tableName +
                            " where rowid = " + std::to_string(rowId) + ";";
        sqliteExecute(dbName, query, &params, &results, metadata);
      }

      invoker->invokeAsync(
          [&rt,
           results = std::make_shared<std::vector<DumbHostObject>>(results),
           callback, tableName = std::move(tableName),
           operation = std::move(operation), &rowId] {
            auto res = jsi::Object(rt);
            res.setProperty(rt, "table",
                            jsi::String::createFromUtf8(rt, tableName));
            res.setProperty(rt, "operation",
                            jsi::String::createFromUtf8(rt, operation));
            res.setProperty(rt, "rowId", jsi::Value(rowId));
            if (results->size() != 0) {
              res.setProperty(
                  rt, "row",
                  jsi::Object::createFromHostObject(
                      rt, std::make_shared<DumbHostObject>(results->at(0))));
            }

            callback->asObject(rt).asFunction(rt).call(rt, res);
          });
    };

    registerUpdateHook(dbName, std::move(hook));

    return {};
  });

  auto commitHook = HOSTFN("commitHook", 2) {
    if (sizeof(args) < 2) {
      throw jsi::JSError(rt, "[op-sqlite][loadFileAsync] Incorrect parameters: "
                             "dbName and callback needed");
      return {};
    }

    auto dbName = args[0].asString(rt).utf8(rt);
    auto callback = std::make_shared<jsi::Value>(rt, args[1]);
    if (callback->isUndefined() || callback->isNull()) {
      unregisterCommitHook(dbName);
      return {};
    }
    commitHooks[dbName] = callback;

    auto hook = [&rt, callback](std::string dbName) {
      invoker->invokeAsync(
          [&rt, callback] { callback->asObject(rt).asFunction(rt).call(rt); });
    };

    registerCommitHook(dbName, std::move(hook));

    return {};
  });

  auto rollbackHook = HOSTFN("rollbackHook", 2) {
    if (sizeof(args) < 2) {
      throw jsi::JSError(rt, "[op-sqlite][loadFileAsync] Incorrect parameters: "
                             "dbName and callback needed");
      return {};
    }

    auto dbName = args[0].asString(rt).utf8(rt);
    auto callback = std::make_shared<jsi::Value>(rt, args[1]);

    if (callback->isUndefined() || callback->isNull()) {
      unregisterRollbackHook(dbName);
      return {};
    }
    rollbackHooks[dbName] = callback;

    auto hook = [&rt, callback](std::string dbName) {
      invoker->invokeAsync(
          [&rt, callback] { callback->asObject(rt).asFunction(rt).call(rt); });
    };

    registerRollbackHook(dbName, std::move(hook));
    return {};
  });

  auto prepareStatement = HOSTFN("prepareStatement", 1) {
    auto dbName = args[0].asString(rt).utf8(rt);
    auto query = args[1].asString(rt).utf8(rt);

    sqlite3_stmt *statement = sqlite_prepare_statement(dbName, query);

    auto preparedStatementHostObject =
        std::make_shared<PreparedStatementHostObject>(dbName, statement);

    return jsi::Object::createFromHostObject(rt, preparedStatementHostObject);
  });

  jsi::Object module = jsi::Object(rt);

  module.setProperty(rt, "open", std::move(open));
  module.setProperty(rt, "close", std::move(close));
  module.setProperty(rt, "attach", std::move(attach));
  module.setProperty(rt, "detach", std::move(detach));
  module.setProperty(rt, "delete", std::move(remove));
  module.setProperty(rt, "execute", std::move(execute));
  module.setProperty(rt, "executeAsync", std::move(executeAsync));
  module.setProperty(rt, "executeBatch", std::move(executeBatch));
  module.setProperty(rt, "executeBatchAsync", std::move(executeBatchAsync));
  module.setProperty(rt, "loadFile", std::move(loadFile));
  module.setProperty(rt, "updateHook", std::move(updateHook));
  module.setProperty(rt, "commitHook", std::move(commitHook));
  module.setProperty(rt, "rollbackHook", std::move(rollbackHook));
  module.setProperty(rt, "prepareStatement", std::move(prepareStatement));

  rt.global().setProperty(rt, "__OPSQLiteProxy", std::move(module));
}

} // namespace opsqlite<|MERGE_RESOLUTION|>--- conflicted
+++ resolved
@@ -44,226 +44,18 @@
   rollbackHooks.clear();
 }
 
-<<<<<<< HEAD
-void install(jsi::Runtime &rt, std::shared_ptr<react::CallInvoker> jsCallInvoker, const char *docPath)
-{
-    invalidated = false;
-    basePath = std::string(docPath);
-    invoker = jsCallInvoker;
-    
-    auto open = HOSTFN("open", 4) {
-        if (count == 0)
-        {
-            throw jsi::JSError(rt, "[op-sqlite][open] database name is required");
-        }
-        
-        if (!args[0].isString())
-        {
-            throw jsi::JSError(rt, "[op-sqlite][open] database name must be a string");
-        }
-        
-        std::string dbName = args[0].asString(rt).utf8(rt);
-        std::string path = std::string(basePath);
-        std::string encryptionKey = "";
-        
-        if (count > 1 && !args[1].isUndefined() && !args[1].isNull())
-        {
-            if (!args[1].isString())
-            {
-                throw jsi::JSError(rt, "[op-sqlite][open] database location must be a string");
-            }
-=======
 void install(jsi::Runtime &rt,
              std::shared_ptr<react::CallInvoker> jsCallInvoker,
              const char *docPath) {
   invalidated = false;
   basePath = std::string(docPath);
   invoker = jsCallInvoker;
->>>>>>> 7a82369f
-
-  auto open = HOSTFN("open", 3) {
+
+  auto open = HOSTFN("open", 4) {
     if (count == 0) {
       throw jsi::JSError(rt, "[op-sqlite][open] database name is required");
     }
 
-<<<<<<< HEAD
-            if(lastPath == ":memory:") {
-                path = ":memory:";
-            } else if( lastPath.rfind("/", 0) == 0) {
-                path = lastPath;
-            } else {
-                path = path + "/" + lastPath;
-            }
-        }
-
-        if(count == 4) {
-            encryptionKey = args[3].asString(rt).utf8(rt);
-        }
-        
-        BridgeResult result = sqliteOpenDb(dbName, path, encryptionKey);
-        
-        if (result.type == SQLiteError)
-        {
-            throw jsi::JSError(rt, result.message.c_str());
-        }
-        
-        return {};
-    });
-    
-    auto attach = HOSTFN("attach", 4) {
-        if(count < 3) {
-            throw jsi::JSError(rt, "[op-sqlite][attach] Incorrect number of arguments");
-        }
-        if (!args[0].isString() || !args[1].isString() || !args[2].isString())
-        {
-            throw jsi::JSError(rt, "dbName, databaseToAttach and alias must be a strings");
-            return {};
-        }
-        
-        std::string tempDocPath = std::string(basePath);
-        if (count > 3 && !args[3].isUndefined() && !args[3].isNull())
-        {
-            if (!args[3].isString())
-            {
-                throw jsi::JSError(rt, "[op-sqlite][attach] database location must be a string");
-            }
-            
-            tempDocPath = tempDocPath + "/" + args[3].asString(rt).utf8(rt);
-        }
-        
-        std::string dbName = args[0].asString(rt).utf8(rt);
-        std::string databaseToAttach = args[1].asString(rt).utf8(rt);
-        std::string alias = args[2].asString(rt).utf8(rt);
-        BridgeResult result = sqliteAttachDb(dbName, tempDocPath, databaseToAttach, alias);
-        
-        if (result.type == SQLiteError)
-        {
-            throw jsi::JSError(rt, result.message.c_str());
-        }
-        
-        return {};
-    });
-    
-    auto detach = HOSTFN("detach", 2) {
-        if(count < 2) {
-            throw jsi::JSError(rt, "[op-sqlite][detach] Incorrect number of arguments");
-        }
-        if (!args[0].isString() || !args[1].isString())
-        {
-            throw jsi::JSError(rt, "dbName, databaseToAttach and alias must be a strings");
-            return {};
-        }
-        
-        std::string dbName = args[0].asString(rt).utf8(rt);
-        std::string alias = args[1].asString(rt).utf8(rt);
-        BridgeResult result = sqliteDetachDb(dbName, alias);
-        
-        if (result.type == SQLiteError)
-        {
-            throw jsi::JSError(rt, result.message.c_str());
-        }
-        
-        return {};
-    });
-    
-    auto close = HOSTFN("close", 1)
-    {
-        if (count == 0)
-        {
-            throw jsi::JSError(rt, "[op-sqlite][close] database name is required");
-        }
-        
-        if (!args[0].isString())
-        {
-            throw jsi::JSError(rt, "[op-sqlite][close] database name must be a string");
-        }
-        
-        std::string dbName = args[0].asString(rt).utf8(rt);
-        
-        BridgeResult result = sqliteCloseDb(dbName);
-        
-        if (result.type == SQLiteError)
-        {
-            throw jsi::JSError(rt, result.message.c_str());
-        }
-        
-        return {};
-    });
-    
-    auto remove = HOSTFN("delete", 2)
-    {
-        if (count == 0)
-        {
-            throw jsi::JSError(rt, "[op-sqlite][open] database name is required");
-        }
-        
-        if (!args[0].isString())
-        {
-            throw jsi::JSError(rt, "[op-sqlite][open] database name must be a string");
-        }
-        
-        std::string dbName = args[0].asString(rt).utf8(rt);
-        
-        std::string tempDocPath = std::string(basePath);
-        
-        if (count > 1 && !args[1].isUndefined() && !args[1].isNull())
-        {
-            if (!args[1].isString())
-            {
-                throw jsi::JSError(rt, "[op-sqlite][open] database location must be a string");
-            }
-            
-            tempDocPath = tempDocPath + "/" + args[1].asString(rt).utf8(rt);
-        }
-        
-        
-        BridgeResult result = sqliteRemoveDb(dbName, tempDocPath);
-        
-        if (result.type == SQLiteError)
-        {
-            throw jsi::JSError(rt, result.message.c_str());
-        }
-        
-        return {};
-    });
-    
-    auto execute = HOSTFN("execute", 3)
-    {
-        const std::string dbName = args[0].asString(rt).utf8(rt);
-        const std::string query = args[1].asString(rt).utf8(rt);
-        std::vector<JSVariant> params;
-        try {
-            if(count == 3) {
-                const jsi::Value &originalParams = args[2];
-                params = toVariantVec(rt, originalParams);
-            }
-            
-            std::vector<DumbHostObject> results;
-            std::shared_ptr<std::vector<DynamicHostObject>> metadata = std::make_shared<std::vector<DynamicHostObject>>();
-        
-            auto status = sqliteExecute(dbName, query, &params, &results, metadata);
-            
-            if(status.type == SQLiteError) {
-                throw jsi::JSError(rt, status.message);
-            }
-            
-            auto jsiResult = createResult(rt, status, &results, metadata);
-            return jsiResult;
-        } catch (const std::exception &e) {
-            throw jsi::JSError(rt, e.what());
-        }
-    });
-    
-    auto executeAsync = HOSTFN("executeAsync", 3)
-    {
-        if (count < 3)
-        {
-            throw jsi::JSError(rt, "[op-sqlite][executeAsync] Incorrect arguments for executeAsync");
-        }
-        
-        const std::string dbName = args[0].asString(rt).utf8(rt);
-        const std::string query = args[1].asString(rt).utf8(rt);
-=======
     if (!args[0].isString()) {
       throw jsi::JSError(rt,
                          "[op-sqlite][open] database name must be a string");
@@ -271,6 +63,7 @@
 
     std::string dbName = args[0].asString(rt).utf8(rt);
     std::string path = std::string(basePath);
+    std::string encryptionKey = "";
 
     if (count > 1 && !args[1].isUndefined() && !args[1].isNull()) {
       if (!args[1].isString()) {
@@ -278,496 +71,526 @@
             rt, "[op-sqlite][open] database location must be a string");
       }
 
-      std::string lastPath = args[1].asString(rt).utf8(rt);
-
-      if (lastPath == ":memory:") {
-        path = ":memory:";
-      } else if (lastPath.rfind("/", 0) == 0) {
-        path = lastPath;
+      if (!args[0].isString()) {
+        throw jsi::JSError(rt,
+                           "[op-sqlite][open] database name must be a string");
+      }
+
+      std::string dbName = args[0].asString(rt).utf8(rt);
+      std::string path = std::string(basePath);
+
+      if (count > 1 && !args[1].isUndefined() && !args[1].isNull()) {
+        if (!args[1].isString()) {
+          throw jsi::JSError(
+              rt, "[op-sqlite][open] database location must be a string");
+        }
+
+        std::string lastPath = args[1].asString(rt).utf8(rt);
+
+        if (lastPath == ":memory:") {
+          path = ":memory:";
+        } else if (lastPath.rfind("/", 0) == 0) {
+          path = lastPath;
+        } else {
+          path = path + "/" + lastPath;
+        }
+      }
+
+      if (count < 2) {
+        throw new std::runtime_error("encryption key is required");
+      }
+
+      encryptionKey = args[2].asString(rt).utf8(rt);
+
+      BridgeResult result = sqliteOpenDb(dbName, path, encryptionKey);
+
+      if (result.type == SQLiteError) {
+        throw jsi::JSError(rt, result.message.c_str());
+      }
+
+      return {};
+    });
+
+    auto attach = HOSTFN("attach", 4) {
+      if (count < 3) {
+        throw jsi::JSError(rt,
+                           "[op-sqlite][attach] Incorrect number of arguments");
+      }
+      if (!args[0].isString() || !args[1].isString() || !args[2].isString()) {
+        throw jsi::JSError(
+            rt, "dbName, databaseToAttach and alias must be a strings");
+        return {};
+      }
+
+      std::string tempDocPath = std::string(basePath);
+      if (count > 3 && !args[3].isUndefined() && !args[3].isNull()) {
+        if (!args[3].isString()) {
+          throw jsi::JSError(
+              rt, "[op-sqlite][attach] database location must be a string");
+        }
+
+        tempDocPath = tempDocPath + "/" + args[3].asString(rt).utf8(rt);
+      }
+
+      std::string dbName = args[0].asString(rt).utf8(rt);
+      std::string databaseToAttach = args[1].asString(rt).utf8(rt);
+      std::string alias = args[2].asString(rt).utf8(rt);
+      BridgeResult result =
+          sqliteAttachDb(dbName, tempDocPath, databaseToAttach, alias);
+
+      if (result.type == SQLiteError) {
+        throw jsi::JSError(rt, result.message.c_str());
+      }
+
+      return {};
+    });
+
+    auto detach = HOSTFN("detach", 2) {
+      if (count < 2) {
+        throw jsi::JSError(rt,
+                           "[op-sqlite][detach] Incorrect number of arguments");
+      }
+      if (!args[0].isString() || !args[1].isString()) {
+        throw jsi::JSError(
+            rt, "dbName, databaseToAttach and alias must be a strings");
+        return {};
+      }
+
+      std::string dbName = args[0].asString(rt).utf8(rt);
+      std::string alias = args[1].asString(rt).utf8(rt);
+      BridgeResult result = sqliteDetachDb(dbName, alias);
+
+      if (result.type == SQLiteError) {
+        throw jsi::JSError(rt, result.message.c_str());
+      }
+
+      return {};
+    });
+
+    auto close = HOSTFN("close", 1) {
+      if (count == 0) {
+        throw jsi::JSError(rt, "[op-sqlite][close] database name is required");
+      }
+
+      if (!args[0].isString()) {
+        throw jsi::JSError(rt,
+                           "[op-sqlite][close] database name must be a string");
+      }
+
+      std::string dbName = args[0].asString(rt).utf8(rt);
+
+      BridgeResult result = sqliteCloseDb(dbName);
+
+      if (result.type == SQLiteError) {
+        throw jsi::JSError(rt, result.message.c_str());
+      }
+
+      return {};
+    });
+
+    auto remove = HOSTFN("delete", 2) {
+      if (count == 0) {
+        throw jsi::JSError(rt, "[op-sqlite][open] database name is required");
+      }
+
+      if (!args[0].isString()) {
+        throw jsi::JSError(rt,
+                           "[op-sqlite][open] database name must be a string");
+      }
+
+      std::string dbName = args[0].asString(rt).utf8(rt);
+
+      std::string tempDocPath = std::string(basePath);
+
+      if (count > 1 && !args[1].isUndefined() && !args[1].isNull()) {
+        if (!args[1].isString()) {
+          throw jsi::JSError(
+              rt, "[op-sqlite][open] database location must be a string");
+        }
+
+        tempDocPath = tempDocPath + "/" + args[1].asString(rt).utf8(rt);
+      }
+
+      BridgeResult result = sqliteRemoveDb(dbName, tempDocPath);
+
+      if (result.type == SQLiteError) {
+        throw jsi::JSError(rt, result.message.c_str());
+      }
+
+      return {};
+    });
+
+    auto execute = HOSTFN("execute", 3) {
+      const std::string dbName = args[0].asString(rt).utf8(rt);
+      const std::string query = args[1].asString(rt).utf8(rt);
+      std::vector<JSVariant> params;
+      try {
+        if (count == 3) {
+          const jsi::Value &originalParams = args[2];
+          params = toVariantVec(rt, originalParams);
+        }
+
+        std::vector<DumbHostObject> results;
+        std::shared_ptr<std::vector<SmartHostObject>> metadata =
+            std::make_shared<std::vector<SmartHostObject>>();
+
+        auto status = sqliteExecute(dbName, query, &params, &results, metadata);
+
+        if (status.type == SQLiteError) {
+          throw jsi::JSError(rt, status.message);
+        }
+
+        auto jsiResult = createResult(rt, status, &results, metadata);
+        return jsiResult;
+      } catch (const std::exception &e) {
+        throw jsi::JSError(rt, e.what());
+      }
+    });
+
+    auto executeAsync = HOSTFN("executeAsync", 3) {
+      if (count < 3) {
+        throw jsi::JSError(
+            rt,
+            "[op-sqlite][executeAsync] Incorrect arguments for executeAsync");
+      }
+
+      const std::string dbName = args[0].asString(rt).utf8(rt);
+      const std::string query = args[1].asString(rt).utf8(rt);
+      const jsi::Value &originalParams = args[2];
+
+      std::vector<JSVariant> params = toVariantVec(rt, originalParams);
+
+      auto promiseCtr = rt.global().getPropertyAsFunction(rt, "Promise");
+        auto promise = promiseCtr.callAsConstructor(rt, HOSTFN("executor", 2) {
+        auto resolve = std::make_shared<jsi::Value>(rt, args[0]);
+        auto reject = std::make_shared<jsi::Value>(rt, args[1]);
+
+        auto task = [&rt, dbName, query, params = std::move(params), resolve,
+                     reject]() {
+          try {
+            std::vector<DumbHostObject> results;
+            std::shared_ptr<std::vector<SmartHostObject>> metadata =
+                std::make_shared<std::vector<SmartHostObject>>();
+            ;
+
+            auto status =
+                sqliteExecute(dbName, query, &params, &results, metadata);
+
+            if (invalidated) {
+              return;
+            }
+
+            invoker->invokeAsync(
+                [&rt,
+                 results =
+                     std::make_shared<std::vector<DumbHostObject>>(results),
+                 metadata, status = std::move(status), resolve, reject] {
+                  if (status.type == SQLiteOk) {
+                    auto jsiResult =
+                        createResult(rt, status, results.get(), metadata);
+                    resolve->asObject(rt).asFunction(rt).call(
+                        rt, std::move(jsiResult));
+                  } else {
+                    auto errorCtr =
+                        rt.global().getPropertyAsFunction(rt, "Error");
+                    auto error = errorCtr.callAsConstructor(
+                        rt, jsi::String::createFromUtf8(rt, status.message));
+                    reject->asObject(rt).asFunction(rt).call(rt, error);
+                  }
+                });
+
+          } catch (std::exception &exc) {
+            invoker->invokeAsync([&rt, exc = std::move(exc), reject] {
+              auto errorCtr = rt.global().getPropertyAsFunction(rt, "Error");
+              auto error = errorCtr.callAsConstructor(
+                  rt, jsi::String::createFromAscii(rt, exc.what()));
+              reject->asObject(rt).asFunction(rt).call(rt, error);
+            });
+          }
+        };
+
+        pool.queueWork(task);
+
+        return {};
+        }));
+
+        return promise;
+    });
+
+    // Execute a batch of SQL queries in a transaction
+    // Parameters can be: [[sql: string, arguments: any[] | arguments: any[][]
+    // ]]
+    auto executeBatch = HOSTFN("executeBatch", 2) {
+      if (sizeof(args) < 2) {
+        throw jsi::JSError(
+            rt, "[op-sqlite][executeBatch] - Incorrect parameter count");
+      }
+
+      const jsi::Value &params = args[1];
+      if (params.isNull() || params.isUndefined()) {
+        throw jsi::JSError(rt, "[op-sqlite][executeBatch] - An array of SQL "
+                               "commands or parameters is needed");
+      }
+      const std::string dbName = args[0].asString(rt).utf8(rt);
+      const jsi::Array &batchParams = params.asObject(rt).asArray(rt);
+      std::vector<BatchArguments> commands;
+      toBatchArguments(rt, batchParams, &commands);
+
+      auto batchResult = sqliteExecuteBatch(dbName, &commands);
+      if (batchResult.type == SQLiteOk) {
+        auto res = jsi::Object(rt);
+        res.setProperty(rt, "rowsAffected",
+                        jsi::Value(batchResult.affectedRows));
+        return std::move(res);
       } else {
-        path = path + "/" + lastPath;
-      }
-    }
-
-    BridgeResult result = sqliteOpenDb(dbName, path);
-
-    if (result.type == SQLiteError) {
-      throw jsi::JSError(rt, result.message.c_str());
-    }
-
-    return {};
-  });
-
-  auto attach = HOSTFN("attach", 4) {
-    if (count < 3) {
-      throw jsi::JSError(rt,
-                         "[op-sqlite][attach] Incorrect number of arguments");
-    }
-    if (!args[0].isString() || !args[1].isString() || !args[2].isString()) {
-      throw jsi::JSError(
-          rt, "dbName, databaseToAttach and alias must be a strings");
-      return {};
-    }
-
-    std::string tempDocPath = std::string(basePath);
-    if (count > 3 && !args[3].isUndefined() && !args[3].isNull()) {
-      if (!args[3].isString()) {
-        throw jsi::JSError(
-            rt, "[op-sqlite][attach] database location must be a string");
-      }
-
-      tempDocPath = tempDocPath + "/" + args[3].asString(rt).utf8(rt);
-    }
-
-    std::string dbName = args[0].asString(rt).utf8(rt);
-    std::string databaseToAttach = args[1].asString(rt).utf8(rt);
-    std::string alias = args[2].asString(rt).utf8(rt);
-    BridgeResult result =
-        sqliteAttachDb(dbName, tempDocPath, databaseToAttach, alias);
-
-    if (result.type == SQLiteError) {
-      throw jsi::JSError(rt, result.message.c_str());
-    }
-
-    return {};
-  });
-
-  auto detach = HOSTFN("detach", 2) {
-    if (count < 2) {
-      throw jsi::JSError(rt,
-                         "[op-sqlite][detach] Incorrect number of arguments");
-    }
-    if (!args[0].isString() || !args[1].isString()) {
-      throw jsi::JSError(
-          rt, "dbName, databaseToAttach and alias must be a strings");
-      return {};
-    }
-
-    std::string dbName = args[0].asString(rt).utf8(rt);
-    std::string alias = args[1].asString(rt).utf8(rt);
-    BridgeResult result = sqliteDetachDb(dbName, alias);
-
-    if (result.type == SQLiteError) {
-      throw jsi::JSError(rt, result.message.c_str());
-    }
-
-    return {};
-  });
-
-  auto close = HOSTFN("close", 1) {
-    if (count == 0) {
-      throw jsi::JSError(rt, "[op-sqlite][close] database name is required");
-    }
-
-    if (!args[0].isString()) {
-      throw jsi::JSError(rt,
-                         "[op-sqlite][close] database name must be a string");
-    }
-
-    std::string dbName = args[0].asString(rt).utf8(rt);
-
-    BridgeResult result = sqliteCloseDb(dbName);
-
-    if (result.type == SQLiteError) {
-      throw jsi::JSError(rt, result.message.c_str());
-    }
-
-    return {};
-  });
-
-  auto remove = HOSTFN("delete", 2) {
-    if (count == 0) {
-      throw jsi::JSError(rt, "[op-sqlite][open] database name is required");
-    }
-
-    if (!args[0].isString()) {
-      throw jsi::JSError(rt,
-                         "[op-sqlite][open] database name must be a string");
-    }
-
-    std::string dbName = args[0].asString(rt).utf8(rt);
-
-    std::string tempDocPath = std::string(basePath);
-
-    if (count > 1 && !args[1].isUndefined() && !args[1].isNull()) {
-      if (!args[1].isString()) {
-        throw jsi::JSError(
-            rt, "[op-sqlite][open] database location must be a string");
-      }
-
-      tempDocPath = tempDocPath + "/" + args[1].asString(rt).utf8(rt);
-    }
-
-    BridgeResult result = sqliteRemoveDb(dbName, tempDocPath);
-
-    if (result.type == SQLiteError) {
-      throw jsi::JSError(rt, result.message.c_str());
-    }
-
-    return {};
-  });
-
-  auto execute = HOSTFN("execute", 3) {
-    const std::string dbName = args[0].asString(rt).utf8(rt);
-    const std::string query = args[1].asString(rt).utf8(rt);
-    std::vector<JSVariant> params;
-    try {
-      if (count == 3) {
->>>>>>> 7a82369f
-        const jsi::Value &originalParams = args[2];
-        params = toVariantVec(rt, originalParams);
-      }
-
-      std::vector<DumbHostObject> results;
-      std::shared_ptr<std::vector<SmartHostObject>> metadata =
-          std::make_shared<std::vector<SmartHostObject>>();
-
-      auto status = sqliteExecute(dbName, query, &params, &results, metadata);
-
-      if (status.type == SQLiteError) {
-        throw jsi::JSError(rt, status.message);
-      }
-
-      auto jsiResult = createResult(rt, status, &results, metadata);
-      return jsiResult;
-    } catch (const std::exception &e) {
-      throw jsi::JSError(rt, e.what());
-    }
-  });
-
-  auto executeAsync = HOSTFN("executeAsync", 3) {
-    if (count < 3) {
-      throw jsi::JSError(
-          rt, "[op-sqlite][executeAsync] Incorrect arguments for executeAsync");
-    }
-
-    const std::string dbName = args[0].asString(rt).utf8(rt);
-    const std::string query = args[1].asString(rt).utf8(rt);
-    const jsi::Value &originalParams = args[2];
-
-    std::vector<JSVariant> params = toVariantVec(rt, originalParams);
-
-    auto promiseCtr = rt.global().getPropertyAsFunction(rt, "Promise");
+        throw jsi::JSError(rt, batchResult.message);
+      }
+    });
+
+    auto executeBatchAsync = HOSTFN("executeBatchAsync", 2) {
+      if (sizeof(args) < 2) {
+        throw jsi::JSError(
+            rt, "[op-sqlite][executeAsyncBatch] Incorrect parameter count");
+        return {};
+      }
+
+      const jsi::Value &params = args[1];
+
+      if (params.isNull() || params.isUndefined()) {
+        throw jsi::JSError(rt,
+                           "[op-sqlite][executeAsyncBatch] - An array of SQL "
+                           "commands or parameters is needed");
+        return {};
+      }
+
+      const std::string dbName = args[0].asString(rt).utf8(rt);
+      const jsi::Array &batchParams = params.asObject(rt).asArray(rt);
+
+      std::vector<BatchArguments> commands;
+      toBatchArguments(rt, batchParams, &commands);
+
+      auto promiseCtr = rt.global().getPropertyAsFunction(rt, "Promise");
         auto promise = promiseCtr.callAsConstructor(rt, HOSTFN("executor", 2) {
-      auto resolve = std::make_shared<jsi::Value>(rt, args[0]);
-      auto reject = std::make_shared<jsi::Value>(rt, args[1]);
-
-      auto task = [&rt, dbName, query, params = std::move(params), resolve,
-                   reject]() {
-        try {
-          std::vector<DumbHostObject> results;
-          std::shared_ptr<std::vector<SmartHostObject>> metadata =
-              std::make_shared<std::vector<SmartHostObject>>();
-          ;
-
-          auto status =
-              sqliteExecute(dbName, query, &params, &results, metadata);
-
-          if (invalidated) {
-            return;
+        auto resolve = std::make_shared<jsi::Value>(rt, args[0]);
+        auto reject = std::make_shared<jsi::Value>(rt, args[1]);
+
+        auto task = [&rt, dbName,
+                     commands = std::make_shared<std::vector<BatchArguments>>(
+                         commands),
+                     resolve, reject]() {
+          try {
+            auto batchResult = sqliteExecuteBatch(dbName, commands.get());
+            invoker->invokeAsync([&rt, batchResult = std::move(batchResult),
+                                  resolve, reject] {
+              if (batchResult.type == SQLiteOk) {
+                auto res = jsi::Object(rt);
+                res.setProperty(rt, "rowsAffected",
+                                jsi::Value(batchResult.affectedRows));
+                resolve->asObject(rt).asFunction(rt).call(rt, std::move(res));
+              } else {
+                throw jsi::JSError(rt, batchResult.message);
+              }
+            });
+          } catch (std::exception &exc) {
+            invoker->invokeAsync(
+                [&rt, reject, &exc] { throw jsi::JSError(rt, exc.what()); });
           }
-
-          invoker->invokeAsync(
-              [&rt,
-               results = std::make_shared<std::vector<DumbHostObject>>(results),
-               metadata, status = std::move(status), resolve, reject] {
-                if (status.type == SQLiteOk) {
-                  auto jsiResult =
-                      createResult(rt, status, results.get(), metadata);
-                  resolve->asObject(rt).asFunction(rt).call(
-                      rt, std::move(jsiResult));
-                } else {
-                  auto errorCtr =
-                      rt.global().getPropertyAsFunction(rt, "Error");
-                  auto error = errorCtr.callAsConstructor(
-                      rt, jsi::String::createFromUtf8(rt, status.message));
-                  reject->asObject(rt).asFunction(rt).call(rt, error);
-                }
-              });
-
-        } catch (std::exception &exc) {
-          invoker->invokeAsync([&rt, exc = std::move(exc), reject] {
-            auto errorCtr = rt.global().getPropertyAsFunction(rt, "Error");
-            auto error = errorCtr.callAsConstructor(
-                rt, jsi::String::createFromAscii(rt, exc.what()));
-            reject->asObject(rt).asFunction(rt).call(rt, error);
-          });
-        }
+        };
+        pool.queueWork(task);
+
+        return {};
+        }));
+
+        return promise;
+    });
+
+    auto loadFile = HOSTFN("loadFile", 2) {
+      if (sizeof(args) < 2) {
+        throw jsi::JSError(
+            rt, "[op-sqlite][loadFileAsync] Incorrect parameter count");
+        return {};
+      }
+
+      const std::string dbName = args[0].asString(rt).utf8(rt);
+      const std::string sqlFileName = args[1].asString(rt).utf8(rt);
+
+      auto promiseCtr = rt.global().getPropertyAsFunction(rt, "Promise");
+        auto promise = promiseCtr.callAsConstructor(rt, HOSTFN("executor", 2) {
+        auto resolve = std::make_shared<jsi::Value>(rt, args[0]);
+        auto reject = std::make_shared<jsi::Value>(rt, args[1]);
+
+        auto task = [&rt, dbName, sqlFileName, resolve, reject]() {
+          try {
+            const auto importResult = importSQLFile(dbName, sqlFileName);
+
+            invoker->invokeAsync([&rt, result = std::move(importResult),
+                                  resolve, reject] {
+              if (result.type == SQLiteOk) {
+                auto res = jsi::Object(rt);
+                res.setProperty(rt, "rowsAffected",
+                                jsi::Value(result.affectedRows));
+                res.setProperty(rt, "commands", jsi::Value(result.commands));
+                resolve->asObject(rt).asFunction(rt).call(rt, std::move(res));
+              } else {
+                throw jsi::JSError(rt, result.message);
+              }
+            });
+          } catch (std::exception &exc) {
+            invoker->invokeAsync([&rt, err = exc.what(), reject] {
+              throw jsi::JSError(rt, err);
+            });
+          }
+        };
+        pool.queueWork(task);
+        return {};
+        }));
+
+        return promise;
+    });
+
+    auto updateHook = HOSTFN("updateHook", 2) {
+      if (sizeof(args) < 2) {
+        throw jsi::JSError(rt,
+                           "[op-sqlite][loadFileAsync] Incorrect parameters: "
+                           "dbName and callback needed");
+        return {};
+      }
+
+      auto dbName = args[0].asString(rt).utf8(rt);
+      auto callback = std::make_shared<jsi::Value>(rt, args[1]);
+
+      if (callback->isUndefined() || callback->isNull()) {
+        unregisterUpdateHook(dbName);
+        return {};
+      }
+
+      updateHooks[dbName] = callback;
+
+      auto hook = [&rt, callback](std::string dbName, std::string tableName,
+                                  std::string operation, int rowId) {
+        std::vector<JSVariant> params;
+        std::vector<DumbHostObject> results;
+        std::shared_ptr<std::vector<SmartHostObject>> metadata =
+            std::make_shared<std::vector<SmartHostObject>>();
+        ;
+
+        if (operation != "DELETE") {
+          std::string query = "SELECT * FROM " + tableName +
+                              " where rowid = " + std::to_string(rowId) + ";";
+          sqliteExecute(dbName, query, &params, &results, metadata);
+        }
+
+        invoker->invokeAsync(
+            [&rt,
+             results = std::make_shared<std::vector<DumbHostObject>>(results),
+             callback, tableName = std::move(tableName),
+             operation = std::move(operation), &rowId] {
+              auto res = jsi::Object(rt);
+              res.setProperty(rt, "table",
+                              jsi::String::createFromUtf8(rt, tableName));
+              res.setProperty(rt, "operation",
+                              jsi::String::createFromUtf8(rt, operation));
+              res.setProperty(rt, "rowId", jsi::Value(rowId));
+              if (results->size() != 0) {
+                res.setProperty(
+                    rt, "row",
+                    jsi::Object::createFromHostObject(
+                        rt, std::make_shared<DumbHostObject>(results->at(0))));
+              }
+
+              callback->asObject(rt).asFunction(rt).call(rt, res);
+            });
       };
 
-      pool.queueWork(task);
-
-      return {};
-        }));
-
-        return promise;
-  });
-
-  // Execute a batch of SQL queries in a transaction
-  // Parameters can be: [[sql: string, arguments: any[] | arguments: any[][] ]]
-  auto executeBatch = HOSTFN("executeBatch", 2) {
-    if (sizeof(args) < 2) {
-      throw jsi::JSError(
-          rt, "[op-sqlite][executeBatch] - Incorrect parameter count");
-    }
-
-    const jsi::Value &params = args[1];
-    if (params.isNull() || params.isUndefined()) {
-      throw jsi::JSError(rt, "[op-sqlite][executeBatch] - An array of SQL "
-                             "commands or parameters is needed");
-    }
-    const std::string dbName = args[0].asString(rt).utf8(rt);
-    const jsi::Array &batchParams = params.asObject(rt).asArray(rt);
-    std::vector<BatchArguments> commands;
-    toBatchArguments(rt, batchParams, &commands);
-
-    auto batchResult = sqliteExecuteBatch(dbName, &commands);
-    if (batchResult.type == SQLiteOk) {
-      auto res = jsi::Object(rt);
-      res.setProperty(rt, "rowsAffected", jsi::Value(batchResult.affectedRows));
-      return std::move(res);
-    } else {
-      throw jsi::JSError(rt, batchResult.message);
-    }
-  });
-
-  auto executeBatchAsync = HOSTFN("executeBatchAsync", 2) {
-    if (sizeof(args) < 2) {
-      throw jsi::JSError(
-          rt, "[op-sqlite][executeAsyncBatch] Incorrect parameter count");
-      return {};
-    }
-
-    const jsi::Value &params = args[1];
-
-    if (params.isNull() || params.isUndefined()) {
-      throw jsi::JSError(rt, "[op-sqlite][executeAsyncBatch] - An array of SQL "
-                             "commands or parameters is needed");
-      return {};
-    }
-
-    const std::string dbName = args[0].asString(rt).utf8(rt);
-    const jsi::Array &batchParams = params.asObject(rt).asArray(rt);
-
-    std::vector<BatchArguments> commands;
-    toBatchArguments(rt, batchParams, &commands);
-
-    auto promiseCtr = rt.global().getPropertyAsFunction(rt, "Promise");
-        auto promise = promiseCtr.callAsConstructor(rt, HOSTFN("executor", 2) {
-      auto resolve = std::make_shared<jsi::Value>(rt, args[0]);
-      auto reject = std::make_shared<jsi::Value>(rt, args[1]);
-
-      auto task = [&rt, dbName,
-                   commands =
-                       std::make_shared<std::vector<BatchArguments>>(commands),
-                   resolve, reject]() {
-        try {
-          auto batchResult = sqliteExecuteBatch(dbName, commands.get());
-          invoker->invokeAsync(
-              [&rt, batchResult = std::move(batchResult), resolve, reject] {
-                if (batchResult.type == SQLiteOk) {
-                  auto res = jsi::Object(rt);
-                  res.setProperty(rt, "rowsAffected",
-                                  jsi::Value(batchResult.affectedRows));
-                  resolve->asObject(rt).asFunction(rt).call(rt, std::move(res));
-                } else {
-                  throw jsi::JSError(rt, batchResult.message);
-                }
-              });
-        } catch (std::exception &exc) {
-          invoker->invokeAsync(
-              [&rt, reject, &exc] { throw jsi::JSError(rt, exc.what()); });
-        }
+      registerUpdateHook(dbName, std::move(hook));
+
+      return {};
+    });
+
+    auto commitHook = HOSTFN("commitHook", 2) {
+      if (sizeof(args) < 2) {
+        throw jsi::JSError(rt,
+                           "[op-sqlite][loadFileAsync] Incorrect parameters: "
+                           "dbName and callback needed");
+        return {};
+      }
+
+      auto dbName = args[0].asString(rt).utf8(rt);
+      auto callback = std::make_shared<jsi::Value>(rt, args[1]);
+      if (callback->isUndefined() || callback->isNull()) {
+        unregisterCommitHook(dbName);
+        return {};
+      }
+      commitHooks[dbName] = callback;
+
+      auto hook = [&rt, callback](std::string dbName) {
+        invoker->invokeAsync([&rt, callback] {
+          callback->asObject(rt).asFunction(rt).call(rt);
+        });
       };
-      pool.queueWork(task);
-
-      return {};
-        }));
-
-        return promise;
-  });
-
-  auto loadFile = HOSTFN("loadFile", 2) {
-    if (sizeof(args) < 2) {
-      throw jsi::JSError(
-          rt, "[op-sqlite][loadFileAsync] Incorrect parameter count");
-      return {};
-    }
-
-    const std::string dbName = args[0].asString(rt).utf8(rt);
-    const std::string sqlFileName = args[1].asString(rt).utf8(rt);
-
-    auto promiseCtr = rt.global().getPropertyAsFunction(rt, "Promise");
-        auto promise = promiseCtr.callAsConstructor(rt, HOSTFN("executor", 2) {
-      auto resolve = std::make_shared<jsi::Value>(rt, args[0]);
-      auto reject = std::make_shared<jsi::Value>(rt, args[1]);
-
-      auto task = [&rt, dbName, sqlFileName, resolve, reject]() {
-        try {
-          const auto importResult = importSQLFile(dbName, sqlFileName);
-
-          invoker->invokeAsync(
-              [&rt, result = std::move(importResult), resolve, reject] {
-                if (result.type == SQLiteOk) {
-                  auto res = jsi::Object(rt);
-                  res.setProperty(rt, "rowsAffected",
-                                  jsi::Value(result.affectedRows));
-                  res.setProperty(rt, "commands", jsi::Value(result.commands));
-                  resolve->asObject(rt).asFunction(rt).call(rt, std::move(res));
-                } else {
-                  throw jsi::JSError(rt, result.message);
-                }
-              });
-        } catch (std::exception &exc) {
-          invoker->invokeAsync(
-              [&rt, err = exc.what(), reject] { throw jsi::JSError(rt, err); });
-        }
+
+      registerCommitHook(dbName, std::move(hook));
+
+      return {};
+    });
+
+    auto rollbackHook = HOSTFN("rollbackHook", 2) {
+      if (sizeof(args) < 2) {
+        throw jsi::JSError(rt,
+                           "[op-sqlite][loadFileAsync] Incorrect parameters: "
+                           "dbName and callback needed");
+        return {};
+      }
+
+      auto dbName = args[0].asString(rt).utf8(rt);
+      auto callback = std::make_shared<jsi::Value>(rt, args[1]);
+
+      if (callback->isUndefined() || callback->isNull()) {
+        unregisterRollbackHook(dbName);
+        return {};
+      }
+      rollbackHooks[dbName] = callback;
+
+      auto hook = [&rt, callback](std::string dbName) {
+        invoker->invokeAsync([&rt, callback] {
+          callback->asObject(rt).asFunction(rt).call(rt);
+        });
       };
-      pool.queueWork(task);
-      return {};
-        }));
-
-        return promise;
-  });
-
-  auto updateHook = HOSTFN("updateHook", 2) {
-    if (sizeof(args) < 2) {
-      throw jsi::JSError(rt, "[op-sqlite][loadFileAsync] Incorrect parameters: "
-                             "dbName and callback needed");
-      return {};
-    }
-
-    auto dbName = args[0].asString(rt).utf8(rt);
-    auto callback = std::make_shared<jsi::Value>(rt, args[1]);
-
-    if (callback->isUndefined() || callback->isNull()) {
-      unregisterUpdateHook(dbName);
-      return {};
-    }
-
-    updateHooks[dbName] = callback;
-
-    auto hook = [&rt, callback](std::string dbName, std::string tableName,
-                                std::string operation, int rowId) {
-      std::vector<JSVariant> params;
-      std::vector<DumbHostObject> results;
-      std::shared_ptr<std::vector<SmartHostObject>> metadata =
-          std::make_shared<std::vector<SmartHostObject>>();
-      ;
-
-      if (operation != "DELETE") {
-        std::string query = "SELECT * FROM " + tableName +
-                            " where rowid = " + std::to_string(rowId) + ";";
-        sqliteExecute(dbName, query, &params, &results, metadata);
-      }
-
-      invoker->invokeAsync(
-          [&rt,
-           results = std::make_shared<std::vector<DumbHostObject>>(results),
-           callback, tableName = std::move(tableName),
-           operation = std::move(operation), &rowId] {
-            auto res = jsi::Object(rt);
-            res.setProperty(rt, "table",
-                            jsi::String::createFromUtf8(rt, tableName));
-            res.setProperty(rt, "operation",
-                            jsi::String::createFromUtf8(rt, operation));
-            res.setProperty(rt, "rowId", jsi::Value(rowId));
-            if (results->size() != 0) {
-              res.setProperty(
-                  rt, "row",
-                  jsi::Object::createFromHostObject(
-                      rt, std::make_shared<DumbHostObject>(results->at(0))));
-            }
-
-            callback->asObject(rt).asFunction(rt).call(rt, res);
-          });
-    };
-
-    registerUpdateHook(dbName, std::move(hook));
-
-    return {};
-  });
-
-  auto commitHook = HOSTFN("commitHook", 2) {
-    if (sizeof(args) < 2) {
-      throw jsi::JSError(rt, "[op-sqlite][loadFileAsync] Incorrect parameters: "
-                             "dbName and callback needed");
-      return {};
-    }
-
-    auto dbName = args[0].asString(rt).utf8(rt);
-    auto callback = std::make_shared<jsi::Value>(rt, args[1]);
-    if (callback->isUndefined() || callback->isNull()) {
-      unregisterCommitHook(dbName);
-      return {};
-    }
-    commitHooks[dbName] = callback;
-
-    auto hook = [&rt, callback](std::string dbName) {
-      invoker->invokeAsync(
-          [&rt, callback] { callback->asObject(rt).asFunction(rt).call(rt); });
-    };
-
-    registerCommitHook(dbName, std::move(hook));
-
-    return {};
-  });
-
-  auto rollbackHook = HOSTFN("rollbackHook", 2) {
-    if (sizeof(args) < 2) {
-      throw jsi::JSError(rt, "[op-sqlite][loadFileAsync] Incorrect parameters: "
-                             "dbName and callback needed");
-      return {};
-    }
-
-    auto dbName = args[0].asString(rt).utf8(rt);
-    auto callback = std::make_shared<jsi::Value>(rt, args[1]);
-
-    if (callback->isUndefined() || callback->isNull()) {
-      unregisterRollbackHook(dbName);
-      return {};
-    }
-    rollbackHooks[dbName] = callback;
-
-    auto hook = [&rt, callback](std::string dbName) {
-      invoker->invokeAsync(
-          [&rt, callback] { callback->asObject(rt).asFunction(rt).call(rt); });
-    };
-
-    registerRollbackHook(dbName, std::move(hook));
-    return {};
-  });
-
-  auto prepareStatement = HOSTFN("prepareStatement", 1) {
-    auto dbName = args[0].asString(rt).utf8(rt);
-    auto query = args[1].asString(rt).utf8(rt);
-
-    sqlite3_stmt *statement = sqlite_prepare_statement(dbName, query);
-
-    auto preparedStatementHostObject =
-        std::make_shared<PreparedStatementHostObject>(dbName, statement);
-
-    return jsi::Object::createFromHostObject(rt, preparedStatementHostObject);
-  });
-
-  jsi::Object module = jsi::Object(rt);
-
-  module.setProperty(rt, "open", std::move(open));
-  module.setProperty(rt, "close", std::move(close));
-  module.setProperty(rt, "attach", std::move(attach));
-  module.setProperty(rt, "detach", std::move(detach));
-  module.setProperty(rt, "delete", std::move(remove));
-  module.setProperty(rt, "execute", std::move(execute));
-  module.setProperty(rt, "executeAsync", std::move(executeAsync));
-  module.setProperty(rt, "executeBatch", std::move(executeBatch));
-  module.setProperty(rt, "executeBatchAsync", std::move(executeBatchAsync));
-  module.setProperty(rt, "loadFile", std::move(loadFile));
-  module.setProperty(rt, "updateHook", std::move(updateHook));
-  module.setProperty(rt, "commitHook", std::move(commitHook));
-  module.setProperty(rt, "rollbackHook", std::move(rollbackHook));
-  module.setProperty(rt, "prepareStatement", std::move(prepareStatement));
-
-  rt.global().setProperty(rt, "__OPSQLiteProxy", std::move(module));
-}
+
+      registerRollbackHook(dbName, std::move(hook));
+      return {};
+    });
+
+    auto prepareStatement = HOSTFN("prepareStatement", 1) {
+      auto dbName = args[0].asString(rt).utf8(rt);
+      auto query = args[1].asString(rt).utf8(rt);
+
+      sqlite3_stmt *statement = sqlite_prepare_statement(dbName, query);
+
+      auto preparedStatementHostObject =
+          std::make_shared<PreparedStatementHostObject>(dbName, statement);
+
+      return jsi::Object::createFromHostObject(rt, preparedStatementHostObject);
+    });
+
+    jsi::Object module = jsi::Object(rt);
+
+    module.setProperty(rt, "open", std::move(open));
+    module.setProperty(rt, "close", std::move(close));
+    module.setProperty(rt, "attach", std::move(attach));
+    module.setProperty(rt, "detach", std::move(detach));
+    module.setProperty(rt, "delete", std::move(remove));
+    module.setProperty(rt, "execute", std::move(execute));
+    module.setProperty(rt, "executeAsync", std::move(executeAsync));
+    module.setProperty(rt, "executeBatch", std::move(executeBatch));
+    module.setProperty(rt, "executeBatchAsync", std::move(executeBatchAsync));
+    module.setProperty(rt, "loadFile", std::move(loadFile));
+    module.setProperty(rt, "updateHook", std::move(updateHook));
+    module.setProperty(rt, "commitHook", std::move(commitHook));
+    module.setProperty(rt, "rollbackHook", std::move(rollbackHook));
+    module.setProperty(rt, "prepareStatement", std::move(prepareStatement));
+
+    rt.global().setProperty(rt, "__OPSQLiteProxy", std::move(module));
+  }
 
 } // namespace opsqlite