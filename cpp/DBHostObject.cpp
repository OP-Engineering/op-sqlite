--- conflicted
+++ resolved
@@ -19,117 +19,110 @@
 #ifdef OP_SQLITE_USE_LIBSQL
 void DBHostObject::flush_pending_reactive_queries(
     const std::shared_ptr<jsi::Value> &resolve) {
-    invoker->invokeAsync([this, resolve]() {
-        resolve->asObject(rt).asFunction(rt).call(rt, {});
-    });
+  invoker->invokeAsync(
+      [this, resolve]() { resolve->asObject(rt).asFunction(rt).call(rt, {}); });
 }
 #else
 void DBHostObject::flush_pending_reactive_queries(
     const std::shared_ptr<jsi::Value> &resolve) {
-    for (const auto &query_ptr : pending_reactive_queries) {
-        auto query = query_ptr.get();
-
-        std::vector<DumbHostObject> results;
-        std::shared_ptr<std::vector<SmartHostObject>> metadata =
-            std::make_shared<std::vector<SmartHostObject>>();
-
-        auto status = opsqlite_execute_prepared_statement(db, query->stmt,
-                                                          &results, metadata);
-
-        invoker->invokeAsync(
-            [this,
-             results = std::make_shared<std::vector<DumbHostObject>>(results),
-             callback = query->callback, metadata, status = std::move(status)] {
-                auto jsiResult =
-                    create_result(rt, status, results.get(), metadata);
-                callback->asObject(rt).asFunction(rt).call(rt, jsiResult);
-            });
-    }
-
-    pending_reactive_queries.clear();
-
-    invoker->invokeAsync([this, resolve]() {
-        resolve->asObject(rt).asFunction(rt).call(rt, {});
-    });
+  for (const auto &query_ptr : pending_reactive_queries) {
+    auto query = query_ptr.get();
+
+    std::vector<DumbHostObject> results;
+    std::shared_ptr<std::vector<SmartHostObject>> metadata =
+        std::make_shared<std::vector<SmartHostObject>>();
+
+    auto status = opsqlite_execute_prepared_statement(db, query->stmt, &results,
+                                                      metadata);
+
+    invoker->invokeAsync(
+        [this, results = std::make_shared<std::vector<DumbHostObject>>(results),
+         callback = query->callback, metadata, status = std::move(status)] {
+          auto jsiResult = create_result(rt, status, results.get(), metadata);
+          callback->asObject(rt).asFunction(rt).call(rt, jsiResult);
+        });
+  }
+
+  pending_reactive_queries.clear();
+
+  invoker->invokeAsync(
+      [this, resolve]() { resolve->asObject(rt).asFunction(rt).call(rt, {}); });
 }
 
 void DBHostObject::on_commit() {
-    invoker->invokeAsync(
-        [this] { commit_hook_callback->asObject(rt).asFunction(rt).call(rt); });
+  invoker->invokeAsync(
+      [this] { commit_hook_callback->asObject(rt).asFunction(rt).call(rt); });
 }
 
 void DBHostObject::on_rollback() {
-    invoker->invokeAsync([this] {
-        rollback_hook_callback->asObject(rt).asFunction(rt).call(rt);
-    });
+  invoker->invokeAsync(
+      [this] { rollback_hook_callback->asObject(rt).asFunction(rt).call(rt); });
 }
 
 void DBHostObject::on_update(const std::string &table,
                              const std::string &operation, long long row_id) {
-    if (update_hook_callback != nullptr) {
-        invoker->invokeAsync(
-            [this, callback = update_hook_callback, table, operation, row_id] {
-                auto res = jsi::Object(rt);
-                res.setProperty(rt, "table",
-                                jsi::String::createFromUtf8(rt, table));
-                res.setProperty(rt, "operation",
-                                jsi::String::createFromUtf8(rt, operation));
-                res.setProperty(rt, "rowId",
-                                jsi::Value(static_cast<double>(row_id)));
-
-                callback->asObject(rt).asFunction(rt).call(rt, res);
-            });
-    }
-
-    for (const auto &query_ptr : reactive_queries) {
-        auto query = query_ptr.get();
-        if (query->discriminators.empty()) {
-            continue;
-        }
-
-        bool shouldFire = false;
-
-        for (const auto &discriminator : query->discriminators) {
-            // Tables don't match then skip
-            if (discriminator.table != table) {
-                continue;
-            }
-
-            // If no ids are specified, then we should fire
-            if (discriminator.ids.empty()) {
-                shouldFire = true;
-                break;
-            }
-
-            // If ids are specified, then we should check if the rowId matches
-            for (const auto &discrimator_id : discriminator.ids) {
-                if (row_id == discrimator_id) {
-                    shouldFire = true;
-                    break;
-                }
-            }
-        }
-
-        if (shouldFire) {
-            pending_reactive_queries.insert(query_ptr);
-        }
-    }
+  if (update_hook_callback != nullptr) {
+    invoker->invokeAsync(
+        [this, callback = update_hook_callback, table, operation, row_id] {
+          auto res = jsi::Object(rt);
+          res.setProperty(rt, "table", jsi::String::createFromUtf8(rt, table));
+          res.setProperty(rt, "operation",
+                          jsi::String::createFromUtf8(rt, operation));
+          res.setProperty(rt, "rowId", jsi::Value(static_cast<double>(row_id)));
+
+          callback->asObject(rt).asFunction(rt).call(rt, res);
+        });
+  }
+
+  for (const auto &query_ptr : reactive_queries) {
+    auto query = query_ptr.get();
+    if (query->discriminators.empty()) {
+      continue;
+    }
+
+    bool shouldFire = false;
+
+    for (const auto &discriminator : query->discriminators) {
+      // Tables don't match then skip
+      if (discriminator.table != table) {
+        continue;
+      }
+
+      // If no ids are specified, then we should fire
+      if (discriminator.ids.empty()) {
+        shouldFire = true;
+        break;
+      }
+
+      // If ids are specified, then we should check if the rowId matches
+      for (const auto &discrimator_id : discriminator.ids) {
+        if (row_id == discrimator_id) {
+          shouldFire = true;
+          break;
+        }
+      }
+    }
+
+    if (shouldFire) {
+      pending_reactive_queries.insert(query_ptr);
+    }
+  }
 }
 
 void DBHostObject::auto_register_update_hook() {
-    if (update_hook_callback == nullptr && reactive_queries.empty() &&
-        is_update_hook_registered) {
-        opsqlite_deregister_update_hook(db);
-        is_update_hook_registered = false;
-        return;
-    }
-
-    if (is_update_hook_registered) {
-        return;
-    }
-
-    opsqlite_register_update_hook(db, this);
-    is_update_hook_registered = true;
+  if (update_hook_callback == nullptr && reactive_queries.empty() &&
+      is_update_hook_registered) {
+    opsqlite_deregister_update_hook(db);
+    is_update_hook_registered = false;
+    return;
+  }
+
+  if (is_update_hook_registered) {
+    return;
+  }
+
+  opsqlite_register_update_hook(db, this);
+  is_update_hook_registered = true;
 }
 #endif
 
@@ -144,9 +137,9 @@
                            std::string &auth_token,
                            std::shared_ptr<react::CallInvoker> invoker)
     : db_name(url), invoker(std::move(invoker)), rt(rt) {
-    db = opsqlite_libsql_open_remote(url, auth_token);
-
-    create_jsi_functions();
+  db = opsqlite_libsql_open_remote(url, auth_token);
+
+  create_jsi_functions();
 }
 
 DBHostObject::DBHostObject(jsi::Runtime &rt,
@@ -155,10 +148,9 @@
                            std::string &url, std::string &auth_token,
                            int sync_interval)
     : db_name(db_name), invoker(std::move(invoker)), rt(rt) {
-    db = opsqlite_libsql_open_sync(db_name, path, url, auth_token,
-                                   sync_interval);
-
-    create_jsi_functions();
+  db = opsqlite_libsql_open_sync(db_name, path, url, auth_token, sync_interval);
+
+  create_jsi_functions();
 }
 
 #endif
@@ -171,97 +163,89 @@
                            std::string &encryption_key)
     : base_path(base_path), invoker(std::move(invoker)), db_name(db_name),
       rt(rt) {
-    _thread_pool = std::make_shared<ThreadPool>();
+  _thread_pool = std::make_shared<ThreadPool>();
 
 #ifdef OP_SQLITE_USE_SQLCIPHER
-    db = opsqlite_open(db_name, path, crsqlite_path, sqlite_vec_path,
-                       encryption_key);
+  db = opsqlite_open(db_name, path, crsqlite_path, sqlite_vec_path,
+                     encryption_key);
 #elif OP_SQLITE_USE_LIBSQL
-    db = opsqlite_libsql_open(db_name, path, crsqlite_path);
-#else
-    db = opsqlite_open(db_name, path, crsqlite_path, sqlite_vec_path);
-#endif
-    create_jsi_functions();
+  db = opsqlite_libsql_open(db_name, path, crsqlite_path);
+#else
+  db = opsqlite_open(db_name, path, crsqlite_path, sqlite_vec_path);
+#endif
+  create_jsi_functions();
 };
 
 void DBHostObject::create_jsi_functions() {
-    function_map["attach"] = HOSTFN("attach") {
-        if (count < 3) {
-            throw std::runtime_error(
-                "[op-sqlite][attach] Incorrect number of arguments");
-        }
-        if (!args[0].isString() || !args[1].isString() || !args[2].isString()) {
-            throw std::runtime_error("[op-sqlite] name, database to attach and "
-                                     "alias must be strings");
-        }
-
-        std::string secondary_db_path = std::string(base_path);
-        if (count > 3) {
-            if (!args[3].isString()) {
-                throw std::runtime_error(
-                    "[op-sqlite][attach] database location must be a string");
-            }
-
-            secondary_db_path += "/" + args[3].asString(rt).utf8(rt);
-        }
-
-        std::string main_db_name = args[0].asString(rt).utf8(rt);
-        std::string secondary_db_name = args[1].asString(rt).utf8(rt);
-        std::string alias = args[2].asString(rt).utf8(rt);
-#ifdef OP_SQLITE_USE_LIBSQL
-        opsqlite_libsql_attach(db, secondary_db_path, secondary_db_name, alias);
-#else
-        opsqlite_attach(db, main_db_name, secondary_db_path, secondary_db_name,
-                        alias);
-#endif
-
-        return {};
-    });
-
-    function_map["detach"] = HOSTFN("detach") {
-        if (count < 2) {
-            throw std::runtime_error(
-                "[op-sqlite][detach] Incorrect number of arguments");
-        }
-        if (!args[0].isString() || !args[1].isString()) {
-            throw std::runtime_error(
-                "[op-sqlite] database name and alias must be a strings");
-        }
-
-        std::string dbName = args[0].asString(rt).utf8(rt);
-        std::string alias = args[1].asString(rt).utf8(rt);
-#ifdef OP_SQLITE_USE_LIBSQL
-        opsqlite_libsql_detach(db, alias);
-#else
-        opsqlite_detach(db, dbName, alias);
-#endif
-
-        return {};
-    });
-
-<<<<<<< HEAD
-    function_map["close"] = HOSTFN("close") {
-=======
+  function_map["attach"] = HOSTFN("attach") {
+    if (count < 3) {
+      throw std::runtime_error(
+          "[op-sqlite][attach] Incorrect number of arguments");
+    }
+    if (!args[0].isString() || !args[1].isString() || !args[2].isString()) {
+      throw std::runtime_error(
+          "[op-sqlite] name, database to attach and alias must be strings");
+    }
+
+    std::string secondary_db_path = std::string(base_path);
+    if (count > 3) {
+      if (!args[3].isString()) {
+        throw std::runtime_error(
+            "[op-sqlite][attach] database location must be a string");
+      }
+
+      secondary_db_path += "/" + args[3].asString(rt).utf8(rt);
+    }
+
+    std::string main_db_name = args[0].asString(rt).utf8(rt);
+    std::string secondary_db_name = args[1].asString(rt).utf8(rt);
+    std::string alias = args[2].asString(rt).utf8(rt);
+#ifdef OP_SQLITE_USE_LIBSQL
+    opsqlite_libsql_attach(db, secondary_db_path, secondary_db_name, alias);
+#else
+    opsqlite_attach(db, main_db_name, secondary_db_path, secondary_db_name,
+                    alias);
+#endif
+
+    return {};
+  });
+
+  function_map["detach"] = HOSTFN("detach") {
+    if (count < 2) {
+      throw std::runtime_error(
+          "[op-sqlite][detach] Incorrect number of arguments");
+    }
+    if (!args[0].isString() || !args[1].isString()) {
+      throw std::runtime_error(
+          "[op-sqlite] database name and alias must be a strings");
+    }
+
+    std::string dbName = args[0].asString(rt).utf8(rt);
+    std::string alias = args[1].asString(rt).utf8(rt);
+#ifdef OP_SQLITE_USE_LIBSQL
+    opsqlite_libsql_detach(db, alias);
+#else
+    opsqlite_detach(db, dbName, alias);
+#endif
+
+    return {};
+  });
+
   function_map["close"] = HOSTFN("close") {
     invalidated = true;
-    
->>>>>>> 0054b9e2
-#ifdef OP_SQLITE_USE_LIBSQL
-        opsqlite_libsql_close(db);
-#else
-        opsqlite_close(db);
-#endif
-
-<<<<<<< HEAD
-        return {};
-    });
-=======
+
+#ifdef OP_SQLITE_USE_LIBSQL
+    opsqlite_libsql_close(db);
+#else
+    opsqlite_close(db);
+#endif
+
     return {};
   });
 
   function_map["delete"] = HOSTFN("delete") {
     invalidated = true;
-    
+
     std::string path = std::string(base_path);
 
     if (count == 1) {
@@ -271,28 +255,90 @@
       }
 
       std::string location = args[1].asString(rt).utf8(rt);
->>>>>>> 0054b9e2
-
-    function_map["delete"] = HOSTFN("delete") {
+
+      if (!location.empty()) {
+        if (location == ":memory:") {
+          path = ":memory:";
+        } else if (location.rfind('/', 0) == 0) {
+          path = location;
+        } else {
+          path = path + "/" + location;
+        }
+
+        std::string secondary_db_path = std::string(base_path);
+        if (count > 3) {
+          if (!args[3].isString()) {
+            throw std::runtime_error(
+                "[op-sqlite][attach] database location must be a string");
+          }
+
+          secondary_db_path += "/" + args[3].asString(rt).utf8(rt);
+        }
+
+        std::string main_db_name = args[0].asString(rt).utf8(rt);
+        std::string secondary_db_name = args[1].asString(rt).utf8(rt);
+        std::string alias = args[2].asString(rt).utf8(rt);
+#ifdef OP_SQLITE_USE_LIBSQL
+        opsqlite_libsql_attach(db, secondary_db_path, secondary_db_name, alias);
+#else
+        opsqlite_attach(db, main_db_name, secondary_db_path, secondary_db_name,
+                        alias);
+#endif
+
+        return {};
+      });
+
+      function_map["detach"] = HOSTFN("detach") {
+        if (count < 2) {
+          throw std::runtime_error(
+              "[op-sqlite][detach] Incorrect number of arguments");
+        }
+        if (!args[0].isString() || !args[1].isString()) {
+          throw std::runtime_error(
+              "[op-sqlite] database name and alias must be a strings");
+        }
+
+        std::string dbName = args[0].asString(rt).utf8(rt);
+        std::string alias = args[1].asString(rt).utf8(rt);
+#ifdef OP_SQLITE_USE_LIBSQL
+        opsqlite_libsql_detach(db, alias);
+#else
+        opsqlite_detach(db, dbName, alias);
+#endif
+
+        return {};
+      });
+
+      function_map["close"] = HOSTFN("close") {
+#ifdef OP_SQLITE_USE_LIBSQL
+        opsqlite_libsql_close(db);
+#else
+        opsqlite_close(db);
+#endif
+
+        return {};
+      });
+
+      function_map["delete"] = HOSTFN("delete") {
         std::string path = std::string(base_path);
 
         if (count == 1) {
-            if (!args[1].isString()) {
-                throw std::runtime_error(
-                    "[op-sqlite][open] database location must be a string");
+          if (!args[1].isString()) {
+            throw std::runtime_error(
+                "[op-sqlite][open] database location must be a string");
+          }
+
+          std::string location = args[1].asString(rt).utf8(rt);
+
+          if (!location.empty()) {
+            if (location == ":memory:") {
+              path = ":memory:";
+            } else if (location.rfind('/', 0) == 0) {
+              path = location;
+            } else {
+              path = path + "/" + location;
             }
-
-            std::string location = args[1].asString(rt).utf8(rt);
-
-            if (!location.empty()) {
-                if (location == ":memory:") {
-                    path = ":memory:";
-                } else if (location.rfind('/', 0) == 0) {
-                    path = location;
-                } else {
-                    path = path + "/" + location;
-                }
-            }
+          }
         }
 
 #ifdef OP_SQLITE_USE_LIBSQL
@@ -302,9 +348,9 @@
 #endif
 
         return {};
-    });
-
-    function_map["executeRaw"] = HOSTFN("executeRaw") {
+      });
+
+      function_map["executeRaw"] = HOSTFN("executeRaw") {
         const std::string query = args[0].asString(rt).utf8(rt);
         std::vector<JSVariant> params = count == 2 && args[1].isObject()
                                             ? to_variant_vec(rt, args[1])
@@ -312,68 +358,64 @@
 
         auto promiseCtr = rt.global().getPropertyAsFunction(rt, "Promise");
     auto promise = promiseCtr.callAsConstructor(rt, HOSTFN("executor") {
-            auto resolve = std::make_shared<jsi::Value>(rt, args[0]);
-            auto reject = std::make_shared<jsi::Value>(rt, args[1]);
-
-            auto task = [this, &rt, query, params, resolve, reject]() {
-                try {
-                    std::vector<std::vector<JSVariant>> results;
-
-#ifdef OP_SQLITE_USE_LIBSQL
-                    auto status = opsqlite_libsql_execute_raw(
-                        db, query, &params, &results);
-#else
-                    auto status =
-                        opsqlite_execute_raw(db, query, &params, &results);
-#endif
-
-                    if (invalidated) {
-                        return;
-                    }
-
-                    invoker->invokeAsync([&rt, results = std::move(results),
-                                          status = std::move(status), resolve,
-                                          reject] {
-                        auto jsiResult =
-                            create_raw_result(rt, status, &results);
-                        resolve->asObject(rt).asFunction(rt).call(
-                            rt, std::move(jsiResult));
-                    });
-                } catch (std::runtime_error &e) {
-                    auto what = e.what();
-                    invoker->invokeAsync([&rt, what, reject] {
-                        auto errorCtr =
-                            rt.global().getPropertyAsFunction(rt, "Error");
-                        auto error = errorCtr.callAsConstructor(
-                            rt, jsi::String::createFromAscii(rt, what));
-                        reject->asObject(rt).asFunction(rt).call(rt, error);
-                    });
-                } catch (std::exception &exc) {
-                    auto what = exc.what();
-                    invoker->invokeAsync([&rt, what, reject] {
-                        auto errorCtr =
-                            rt.global().getPropertyAsFunction(rt, "Error");
-                        auto error = errorCtr.callAsConstructor(
-                            rt, jsi::String::createFromAscii(rt, what));
-                        reject->asObject(rt).asFunction(rt).call(rt, error);
-                    });
-                }
-            };
-
-            _thread_pool->queueWork(task);
-
-            return {};
+          auto resolve = std::make_shared<jsi::Value>(rt, args[0]);
+          auto reject = std::make_shared<jsi::Value>(rt, args[1]);
+
+          auto task = [this, &rt, query, params, resolve, reject]() {
+            try {
+              std::vector<std::vector<JSVariant>> results;
+
+#ifdef OP_SQLITE_USE_LIBSQL
+              auto status =
+                  opsqlite_libsql_execute_raw(db, query, &params, &results);
+#else
+              auto status = opsqlite_execute_raw(db, query, &params, &results);
+#endif
+
+              if (invalidated) {
+                return;
+              }
+
+              invoker->invokeAsync([&rt, results = std::move(results),
+                                    status = std::move(status), resolve,
+                                    reject] {
+                auto jsiResult = create_raw_result(rt, status, &results);
+                resolve->asObject(rt).asFunction(rt).call(rt,
+                                                          std::move(jsiResult));
+              });
+            } catch (std::runtime_error &e) {
+              auto what = e.what();
+              invoker->invokeAsync([&rt, what, reject] {
+                auto errorCtr = rt.global().getPropertyAsFunction(rt, "Error");
+                auto error = errorCtr.callAsConstructor(
+                    rt, jsi::String::createFromAscii(rt, what));
+                reject->asObject(rt).asFunction(rt).call(rt, error);
+              });
+            } catch (std::exception &exc) {
+              auto what = exc.what();
+              invoker->invokeAsync([&rt, what, reject] {
+                auto errorCtr = rt.global().getPropertyAsFunction(rt, "Error");
+                auto error = errorCtr.callAsConstructor(
+                    rt, jsi::String::createFromAscii(rt, what));
+                reject->asObject(rt).asFunction(rt).call(rt, error);
+              });
+            }
+          };
+
+          _thread_pool->queueWork(task);
+
+          return {};
      }));
 
     return promise;
-    });
-
-    function_map["executeSync"] = HOSTFN("executeSync") {
+      });
+
+      function_map["executeSync"] = HOSTFN("executeSync") {
         std::string query = args[0].asString(rt).utf8(rt);
         std::vector<JSVariant> params;
 
         if (count == 2) {
-            params = to_variant_vec(rt, args[1]);
+          params = to_variant_vec(rt, args[1]);
         }
 #ifdef OP_SQLITE_USE_LIBSQL
         auto status = opsqlite_libsql_execute(db, query, &params);
@@ -382,9 +424,9 @@
 #endif
 
         return create_js_rows(rt, status);
-    });
-
-    function_map["execute"] = HOSTFN("execute") {
+      });
+
+      function_map["execute"] = HOSTFN("execute") {
         const std::string query = args[0].asString(rt).utf8(rt);
         std::vector<JSVariant> params = count == 2 && args[1].isObject()
                                             ? to_variant_vec(rt, args[1])
@@ -393,146 +435,138 @@
         auto promiseCtr = rt.global().getPropertyAsFunction(rt, "Promise");
     auto promise = promiseCtr.callAsConstructor(rt,
  HOSTFN("executor") {
-            auto task = [this, &rt, query, params,
-                         resolve = std::make_shared<jsi::Value>(rt, args[0]),
-                         reject = std::make_shared<jsi::Value>(rt, args[1])]() {
-                try {
-#ifdef OP_SQLITE_USE_LIBSQL
-                    auto status = opsqlite_libsql_execute(db, query, &params);
-#else
-                    auto status = opsqlite_execute(db, query, &params);
-#endif
-
-                    if (invalidated) {
-                        return;
-                    }
-
-                    invoker->invokeAsync(
-                        [&rt, status = std::move(status), resolve, reject] {
-                            auto jsiResult = create_js_rows(rt, status);
-                            resolve->asObject(rt).asFunction(rt).call(
-                                rt, std::move(jsiResult));
-                        });
-                    // On Android RN is broken and does not correctly match
-                    // runtime_error to the generic exception We have to
-                    // explicitly catch it
-                    // https://github.com/facebook/react-native/issues/48027
-                } catch (std::runtime_error &e) {
-                    auto what = e.what();
-                    invoker->invokeAsync(
-                        [&rt, what = std::string(what), reject] {
-                            auto errorCtr =
-                                rt.global().getPropertyAsFunction(rt, "Error");
-                            auto error = errorCtr.callAsConstructor(
-                                rt, jsi::String::createFromAscii(rt, what));
-                            reject->asObject(rt).asFunction(rt).call(rt, error);
-                        });
-                } catch (std::exception &exc) {
-                    auto what = exc.what();
-                    invoker->invokeAsync(
-                        [&rt, what = std::string(what), reject] {
-                            auto errorCtr =
-                                rt.global().getPropertyAsFunction(rt, "Error");
-                            auto error = errorCtr.callAsConstructor(
-                                rt, jsi::String::createFromAscii(rt, what));
-                            reject->asObject(rt).asFunction(rt).call(rt, error);
-                        });
-                }
-            };
-
-            _thread_pool->queueWork(task);
-
-            return {};
+          auto task = [this, &rt, query, params,
+                       resolve = std::make_shared<jsi::Value>(rt, args[0]),
+                       reject = std::make_shared<jsi::Value>(rt, args[1])]() {
+            try {
+#ifdef OP_SQLITE_USE_LIBSQL
+              auto status = opsqlite_libsql_execute(db, query, &params);
+#else
+              auto status = opsqlite_execute(db, query, &params);
+#endif
+
+              if (invalidated) {
+                return;
+              }
+
+              invoker->invokeAsync([&rt, status = std::move(status), resolve,
+                                    reject] {
+                auto jsiResult = create_js_rows(rt, status);
+                resolve->asObject(rt).asFunction(rt).call(rt,
+                                                          std::move(jsiResult));
+              });
+              // On Android RN is broken and does not correctly match
+              // runtime_error to the generic exception We have to
+              // explicitly catch it
+              // https://github.com/facebook/react-native/issues/48027
+            } catch (std::runtime_error &e) {
+              auto what = e.what();
+              invoker->invokeAsync([&rt, what = std::string(what), reject] {
+                auto errorCtr = rt.global().getPropertyAsFunction(rt, "Error");
+                auto error = errorCtr.callAsConstructor(
+                    rt, jsi::String::createFromAscii(rt, what));
+                reject->asObject(rt).asFunction(rt).call(rt, error);
+              });
+            } catch (std::exception &exc) {
+              auto what = exc.what();
+              invoker->invokeAsync([&rt, what = std::string(what), reject] {
+                auto errorCtr = rt.global().getPropertyAsFunction(rt, "Error");
+                auto error = errorCtr.callAsConstructor(
+                    rt, jsi::String::createFromAscii(rt, what));
+                reject->asObject(rt).asFunction(rt).call(rt, error);
+              });
+            }
+          };
+
+          _thread_pool->queueWork(task);
+
+          return {};
     }));
 
     return promise;
-    });
-
-    function_map["executeWithHostObjects"] = HOSTFN("executeWithHostObjects") {
+      });
+
+      function_map["executeWithHostObjects"] =
+          HOSTFN("executeWithHostObjects") {
         const std::string query = args[0].asString(rt).utf8(rt);
         std::vector<JSVariant> params;
 
         if (count == 2) {
-            const jsi::Value &originalParams = args[1];
-            params = to_variant_vec(rt, originalParams);
+          const jsi::Value &originalParams = args[1];
+          params = to_variant_vec(rt, originalParams);
         }
 
         auto promiseCtr = rt.global().getPropertyAsFunction(rt, "Promise");
     auto promise = promiseCtr.callAsConstructor(rt, HOSTFN("executor") {
-            auto resolve = std::make_shared<jsi::Value>(rt, args[0]);
-            auto reject = std::make_shared<jsi::Value>(rt, args[1]);
-
-            auto task = [&rt, this, query, params, resolve, reject]() {
-                try {
-                    std::vector<DumbHostObject> results;
-                    std::shared_ptr<std::vector<SmartHostObject>> metadata =
-                        std::make_shared<std::vector<SmartHostObject>>();
-#ifdef OP_SQLITE_USE_LIBSQL
-                    auto status = opsqlite_libsql_execute_with_host_objects(
-                        db, query, &params, &results, metadata);
-#else
-                    auto status = opsqlite_execute_host_objects(
-                        db, query, &params, &results, metadata);
-#endif
-
-                    if (invalidated) {
-                        return;
-                    }
-
-                    invoker->invokeAsync(
-                        [&rt,
-                         results =
-                             std::make_shared<std::vector<DumbHostObject>>(
-                                 results),
-                         metadata, status = std::move(status), resolve,
-                         reject] {
-                            auto jsiResult = create_result(
-                                rt, status, results.get(), metadata);
-                            resolve->asObject(rt).asFunction(rt).call(
-                                rt, std::move(jsiResult));
-                        });
-                } catch (std::runtime_error &e) {
-                    auto what = e.what();
-                    invoker->invokeAsync(
-                        [&rt, what = std::string(what), reject] {
-                            auto errorCtr =
-                                rt.global().getPropertyAsFunction(rt, "Error");
-                            auto error = errorCtr.callAsConstructor(
-                                rt, jsi::String::createFromAscii(rt, what));
-                            reject->asObject(rt).asFunction(rt).call(rt, error);
-                        });
-                } catch (std::exception &exc) {
-                    auto what = exc.what();
-                    invoker->invokeAsync([&rt, what, reject] {
-                        auto errorCtr =
-                            rt.global().getPropertyAsFunction(rt, "Error");
-                        auto error = errorCtr.callAsConstructor(
-                            rt, jsi::String::createFromAscii(rt, what));
-                        reject->asObject(rt).asFunction(rt).call(rt, error);
-                    });
-                }
-            };
-
-            _thread_pool->queueWork(task);
-
-            return {};
+          auto resolve = std::make_shared<jsi::Value>(rt, args[0]);
+          auto reject = std::make_shared<jsi::Value>(rt, args[1]);
+
+          auto task = [&rt, this, query, params, resolve, reject]() {
+            try {
+              std::vector<DumbHostObject> results;
+              std::shared_ptr<std::vector<SmartHostObject>> metadata =
+                  std::make_shared<std::vector<SmartHostObject>>();
+#ifdef OP_SQLITE_USE_LIBSQL
+              auto status = opsqlite_libsql_execute_with_host_objects(
+                  db, query, &params, &results, metadata);
+#else
+              auto status = opsqlite_execute_host_objects(db, query, &params,
+                                                          &results, metadata);
+#endif
+
+              if (invalidated) {
+                return;
+              }
+
+              invoker->invokeAsync(
+                  [&rt,
+                   results =
+                       std::make_shared<std::vector<DumbHostObject>>(results),
+                   metadata, status = std::move(status), resolve, reject] {
+                    auto jsiResult =
+                        create_result(rt, status, results.get(), metadata);
+                    resolve->asObject(rt).asFunction(rt).call(
+                        rt, std::move(jsiResult));
+                  });
+            } catch (std::runtime_error &e) {
+              auto what = e.what();
+              invoker->invokeAsync([&rt, what = std::string(what), reject] {
+                auto errorCtr = rt.global().getPropertyAsFunction(rt, "Error");
+                auto error = errorCtr.callAsConstructor(
+                    rt, jsi::String::createFromAscii(rt, what));
+                reject->asObject(rt).asFunction(rt).call(rt, error);
+              });
+            } catch (std::exception &exc) {
+              auto what = exc.what();
+              invoker->invokeAsync([&rt, what, reject] {
+                auto errorCtr = rt.global().getPropertyAsFunction(rt, "Error");
+                auto error = errorCtr.callAsConstructor(
+                    rt, jsi::String::createFromAscii(rt, what));
+                reject->asObject(rt).asFunction(rt).call(rt, error);
+              });
+            }
+          };
+
+          _thread_pool->queueWork(task);
+
+          return {};
       }));
 
     return promise;
-    });
-
-    function_map["executeBatch"] = HOSTFN("executeBatch") {
+      });
+
+      function_map["executeBatch"] = HOSTFN("executeBatch") {
         if (count < 1) {
-            throw std::runtime_error(
-                "[op-sqlite][executeAsyncBatch] Incorrect parameter count");
+          throw std::runtime_error(
+              "[op-sqlite][executeAsyncBatch] Incorrect parameter count");
         }
 
         const jsi::Value &params = args[0];
 
         if (params.isNull() || params.isUndefined()) {
-            throw std::runtime_error(
-                "[op-sqlite][executeAsyncBatch] - An array of SQL "
-                "commands or parameters is needed");
+          throw std::runtime_error(
+              "[op-sqlite][executeAsyncBatch] - An array of SQL "
+              "commands or parameters is needed");
         }
 
         const jsi::Array &batchParams = params.asObject(rt).asArray(rt);
@@ -542,183 +576,168 @@
 
         auto promiseCtr = rt.global().getPropertyAsFunction(rt, "Promise");
             auto promise = promiseCtr.callAsConstructor(rt, HOSTFN("executor") {
-            auto resolve = std::make_shared<jsi::Value>(rt, args[0]);
-            auto reject = std::make_shared<jsi::Value>(rt, args[1]);
-
-            auto task = [this, &rt,
-                         commands,
-                         resolve, reject]() {
-                try {
-#ifdef OP_SQLITE_USE_LIBSQL
-                    auto batchResult =
-                        opsqlite_libsql_execute_batch(db, &commands);
-#else
-                    auto batchResult =
-                        opsqlite_execute_batch(db, &commands);
-#endif
-
-                    if (invalidated) {
-                        return;
-                    }
-
-                    invoker->invokeAsync([&rt,
-                                          batchResult = std::move(batchResult),
-                                          resolve] {
-                        auto res = jsi::Object(rt);
-                        res.setProperty(rt, "rowsAffected",
-                                        jsi::Value(batchResult.affectedRows));
-                        resolve->asObject(rt).asFunction(rt).call(
-                            rt, std::move(res));
-                    });
-                } catch (std::runtime_error &e) {
-                    auto what = e.what();
-                    invoker->invokeAsync([&rt, what, reject] {
-                        auto errorCtr =
-                            rt.global().getPropertyAsFunction(rt, "Error");
-                        auto error = errorCtr.callAsConstructor(
-                            rt, jsi::String::createFromAscii(rt, what));
-                        reject->asObject(rt).asFunction(rt).call(rt, error);
-                    });
-                } catch (std::exception &exc) {
-                    auto what = exc.what();
-                    invoker->invokeAsync([&rt, what, reject] {
-                        auto errorCtr =
-                            rt.global().getPropertyAsFunction(rt, "Error");
-                        auto error = errorCtr.callAsConstructor(
-                            rt, jsi::String::createFromAscii(rt, what));
-                        reject->asObject(rt).asFunction(rt).call(rt, error);
-                    });
-                }
-            };
-            _thread_pool->queueWork(task);
-
-            return {};
+          auto resolve = std::make_shared<jsi::Value>(rt, args[0]);
+          auto reject = std::make_shared<jsi::Value>(rt, args[1]);
+
+          auto task = [this, &rt, commands, resolve, reject]() {
+            try {
+#ifdef OP_SQLITE_USE_LIBSQL
+              auto batchResult = opsqlite_libsql_execute_batch(db, &commands);
+#else
+              auto batchResult = opsqlite_execute_batch(db, &commands);
+#endif
+
+              if (invalidated) {
+                return;
+              }
+
+              invoker->invokeAsync([&rt, batchResult = std::move(batchResult),
+                                    resolve] {
+                auto res = jsi::Object(rt);
+                res.setProperty(rt, "rowsAffected",
+                                jsi::Value(batchResult.affectedRows));
+                resolve->asObject(rt).asFunction(rt).call(rt, std::move(res));
+              });
+            } catch (std::runtime_error &e) {
+              auto what = e.what();
+              invoker->invokeAsync([&rt, what, reject] {
+                auto errorCtr = rt.global().getPropertyAsFunction(rt, "Error");
+                auto error = errorCtr.callAsConstructor(
+                    rt, jsi::String::createFromAscii(rt, what));
+                reject->asObject(rt).asFunction(rt).call(rt, error);
+              });
+            } catch (std::exception &exc) {
+              auto what = exc.what();
+              invoker->invokeAsync([&rt, what, reject] {
+                auto errorCtr = rt.global().getPropertyAsFunction(rt, "Error");
+                auto error = errorCtr.callAsConstructor(
+                    rt, jsi::String::createFromAscii(rt, what));
+                reject->asObject(rt).asFunction(rt).call(rt, error);
+              });
+            }
+          };
+          _thread_pool->queueWork(task);
+
+          return {};
     }));
 
             return promise;
-    });
-
-#ifdef OP_SQLITE_USE_LIBSQL
-    function_map["sync"] = HOSTFN("sync") {
+      });
+
+#ifdef OP_SQLITE_USE_LIBSQL
+      function_map["sync"] = HOSTFN("sync") {
         opsqlite_libsql_sync(db);
         return {};
-    });
-#else
-    function_map["loadFile"] = HOSTFN("loadFile") {
+      });
+#else
+      function_map["loadFile"] = HOSTFN("loadFile") {
         if (count < 1) {
-            throw std::runtime_error(
-                "[op-sqlite][loadFile] Incorrect parameter count");
-            return {};
+          throw std::runtime_error(
+              "[op-sqlite][loadFile] Incorrect parameter count");
+          return {};
         }
 
         const std::string sqlFileName = args[0].asString(rt).utf8(rt);
 
         auto promiseCtr = rt.global().getPropertyAsFunction(rt, "Promise");
     auto promise = promiseCtr.callAsConstructor(rt, HOSTFN("executor") {
-            auto resolve = std::make_shared<jsi::Value>(rt, args[0]);
-            auto reject = std::make_shared<jsi::Value>(rt, args[1]);
-
-            auto task = [&rt, this, sqlFileName, resolve, reject]() {
-                try {
-                    const auto result = import_sql_file(db, sqlFileName);
-
-                    invoker->invokeAsync([&rt, result, resolve] {
-                        auto res = jsi::Object(rt);
-                        res.setProperty(rt, "rowsAffected",
-                                        jsi::Value(result.affectedRows));
-                        res.setProperty(rt, "commands",
-                                        jsi::Value(result.commands));
-                        resolve->asObject(rt).asFunction(rt).call(
-                            rt, std::move(res));
-                    });
-                } catch (std::runtime_error &e) {
-                    auto what = e.what();
-                    invoker->invokeAsync(
-                        [&rt, what = std::string(what), reject] {
-                            auto errorCtr =
-                                rt.global().getPropertyAsFunction(rt, "Error");
-                            auto error = errorCtr.callAsConstructor(
-                                rt, jsi::String::createFromAscii(rt, what));
-                            reject->asObject(rt).asFunction(rt).call(rt, error);
-                        });
-                } catch (std::exception &exc) {
-                    auto what = exc.what();
-                    invoker->invokeAsync(
-                        [&rt, what = std::string(what), reject] {
-                            auto errorCtr =
-                                rt.global().getPropertyAsFunction(rt, "Error");
-                            auto error = errorCtr.callAsConstructor(
-                                rt, jsi::String::createFromAscii(rt, what));
-                            reject->asObject(rt).asFunction(rt).call(rt, error);
-                        });
-                }
-            };
-            _thread_pool->queueWork(task);
-            return {};
+          auto resolve = std::make_shared<jsi::Value>(rt, args[0]);
+          auto reject = std::make_shared<jsi::Value>(rt, args[1]);
+
+          auto task = [&rt, this, sqlFileName, resolve, reject]() {
+            try {
+              const auto result = import_sql_file(db, sqlFileName);
+
+              invoker->invokeAsync([&rt, result, resolve] {
+                auto res = jsi::Object(rt);
+                res.setProperty(rt, "rowsAffected",
+                                jsi::Value(result.affectedRows));
+                res.setProperty(rt, "commands", jsi::Value(result.commands));
+                resolve->asObject(rt).asFunction(rt).call(rt, std::move(res));
+              });
+            } catch (std::runtime_error &e) {
+              auto what = e.what();
+              invoker->invokeAsync([&rt, what = std::string(what), reject] {
+                auto errorCtr = rt.global().getPropertyAsFunction(rt, "Error");
+                auto error = errorCtr.callAsConstructor(
+                    rt, jsi::String::createFromAscii(rt, what));
+                reject->asObject(rt).asFunction(rt).call(rt, error);
+              });
+            } catch (std::exception &exc) {
+              auto what = exc.what();
+              invoker->invokeAsync([&rt, what = std::string(what), reject] {
+                auto errorCtr = rt.global().getPropertyAsFunction(rt, "Error");
+                auto error = errorCtr.callAsConstructor(
+                    rt, jsi::String::createFromAscii(rt, what));
+                reject->asObject(rt).asFunction(rt).call(rt, error);
+              });
+            }
+          };
+          _thread_pool->queueWork(task);
+          return {};
     }));
 
     return promise;
-    });
-
-    function_map["updateHook"] = HOSTFN("updateHook") {
+      });
+
+      function_map["updateHook"] = HOSTFN("updateHook") {
         auto callback = std::make_shared<jsi::Value>(rt, args[0]);
 
         if (callback->isUndefined() || callback->isNull()) {
-            update_hook_callback = nullptr;
+          update_hook_callback = nullptr;
         } else {
-            update_hook_callback = callback;
+          update_hook_callback = callback;
         }
 
         auto_register_update_hook();
         return {};
-    });
-
-    function_map["commitHook"] = HOSTFN("commitHook") {
+      });
+
+      function_map["commitHook"] = HOSTFN("commitHook") {
         if (count < 1) {
-            throw std::runtime_error("[op-sqlite][commitHook] callback needed");
+          throw std::runtime_error("[op-sqlite][commitHook] callback needed");
         }
 
         auto callback = std::make_shared<jsi::Value>(rt, args[0]);
         if (callback->isUndefined() || callback->isNull()) {
-            opsqlite_deregister_commit_hook(db);
-            return {};
+          opsqlite_deregister_commit_hook(db);
+          return {};
         }
         commit_hook_callback = callback;
         opsqlite_register_commit_hook(db, this);
 
         return {};
-    });
-
-    function_map["rollbackHook"] = HOSTFN("rollbackHook") {
+      });
+
+      function_map["rollbackHook"] = HOSTFN("rollbackHook") {
         if (count < 1) {
-            throw std::runtime_error(
-                "[op-sqlite][rollbackHook] callback needed");
+          throw std::runtime_error("[op-sqlite][rollbackHook] callback needed");
         }
 
         auto callback = std::make_shared<jsi::Value>(rt, args[0]);
 
         if (callback->isUndefined() || callback->isNull()) {
-            opsqlite_deregister_rollback_hook(db);
-            return {};
+          opsqlite_deregister_rollback_hook(db);
+          return {};
         }
         rollback_hook_callback = callback;
 
         opsqlite_register_rollback_hook(db, this);
         return {};
-    });
-
-    function_map["loadExtension"] = HOSTFN("loadExtension") {
+      });
+
+      function_map["loadExtension"] = HOSTFN("loadExtension") {
         auto path = args[0].asString(rt).utf8(rt);
         std::string entry_point;
         if (count > 1 && args[1].isString()) {
-            entry_point = args[1].asString(rt).utf8(rt);
+          entry_point = args[1].asString(rt).utf8(rt);
         }
 
         opsqlite_load_extension(db, path, entry_point);
         return {};
-    });
-
-    function_map["reactiveExecute"] = HOSTFN("reactiveExecute") {
+      });
+
+      function_map["reactiveExecute"] = HOSTFN("reactiveExecute") {
         auto query = args[0].asObject(rt);
 
         const std::string query_str =
@@ -737,21 +756,21 @@
         std::vector<TableRowDiscriminator> discriminators;
 
         for (size_t i = 0; i < js_discriminators.length(rt); i++) {
-            auto js_discriminator =
-                js_discriminators.getValueAtIndex(rt, i).asObject(rt);
-            std::string table =
-                js_discriminator.getProperty(rt, "table").asString(rt).utf8(rt);
-            std::vector<int> ids;
-            if (js_discriminator.hasProperty(rt, "ids")) {
-                auto js_ids = js_discriminator.getProperty(rt, "ids")
-                                  .asObject(rt)
-                                  .asArray(rt);
-                for (size_t j = 0; j < js_ids.length(rt); j++) {
-                    ids.push_back(static_cast<int>(
-                        js_ids.getValueAtIndex(rt, j).asNumber()));
-                }
+          auto js_discriminator =
+              js_discriminators.getValueAtIndex(rt, i).asObject(rt);
+          std::string table =
+              js_discriminator.getProperty(rt, "table").asString(rt).utf8(rt);
+          std::vector<int> ids;
+          if (js_discriminator.hasProperty(rt, "ids")) {
+            auto js_ids =
+                js_discriminator.getProperty(rt, "ids").asObject(rt).asArray(
+                    rt);
+            for (size_t j = 0; j < js_ids.length(rt); j++) {
+              ids.push_back(
+                  static_cast<int>(js_ids.getValueAtIndex(rt, j).asNumber()));
             }
-            discriminators.push_back({table, ids});
+          }
+          discriminators.push_back({table, ids});
         }
 
         std::shared_ptr<ReactiveQuery> reactiveQuery =
@@ -763,20 +782,20 @@
         auto_register_update_hook();
 
         auto unsubscribe = HOSTFN("unsubscribe") {
-            auto it = std::find(reactive_queries.begin(),
-                                reactive_queries.end(), reactiveQuery);
-            if (it != reactive_queries.end()) {
-                reactive_queries.erase(it);
-            }
-            auto_register_update_hook();
-            return {};
+          auto it = std::find(reactive_queries.begin(), reactive_queries.end(),
+                              reactiveQuery);
+          if (it != reactive_queries.end()) {
+            reactive_queries.erase(it);
+          }
+          auto_register_update_hook();
+          return {};
         });
 
         return unsubscribe;
-    });
-#endif
-
-    function_map["prepareStatement"] = HOSTFN("prepareStatement") {
+      });
+#endif
+
+      function_map["prepareStatement"] = HOSTFN("prepareStatement") {
         auto query = args[0].asString(rt).utf8(rt);
 #ifdef OP_SQLITE_USE_LIBSQL
         libsql_stmt_t statement = opsqlite_libsql_prepare_statement(db, query);
@@ -789,101 +808,97 @@
 
         return jsi::Object::createFromHostObject(rt,
                                                  preparedStatementHostObject);
-    });
-
-    function_map["getDbPath"] = HOSTFN("getDbPath") {
+      });
+
+      function_map["getDbPath"] = HOSTFN("getDbPath") {
         std::string path = std::string(base_path);
 
         if (count == 1) {
-            if (!args[0].isString()) {
-                throw std::runtime_error(
-                    "[op-sqlite][open] database location must be a string");
-            }
-
-            std::string last_path = args[0].asString(rt).utf8(rt);
-
-            if (last_path == ":memory:") {
-                path = ":memory:";
-            } else if (last_path.rfind('/', 0) == 0) {
-                path = last_path;
-            } else {
-                path = path + "/" + last_path;
-            }
+          if (!args[0].isString()) {
+            throw std::runtime_error(
+                "[op-sqlite][open] database location must be a string");
+          }
+
+          std::string last_path = args[0].asString(rt).utf8(rt);
+
+          if (last_path == ":memory:") {
+            path = ":memory:";
+          } else if (last_path.rfind('/', 0) == 0) {
+            path = last_path;
+          } else {
+            path = path + "/" + last_path;
+          }
         }
 
         auto result = opsqlite_get_db_path(db_name, path);
         return jsi::String::createFromUtf8(rt, result);
-    });
-
-    function_map["flushPendingReactiveQueries"] =
-        HOSTFN("flushPendingReactiveQueries") {
+      });
+
+      function_map["flushPendingReactiveQueries"] =
+          HOSTFN("flushPendingReactiveQueries") {
         auto promiseCtr = rt.global().getPropertyAsFunction(rt, "Promise");
     auto promise = promiseCtr.callAsConstructor(rt, HOSTFN("executor") {
-            auto resolve = std::make_shared<jsi::Value>(rt, args[0]);
-
-            auto task = [&rt, this, resolve]() {
-                flush_pending_reactive_queries(resolve);
-            };
-
-            _thread_pool->queueWork(task);
-
-            return {};
+          auto resolve = std::make_shared<jsi::Value>(rt, args[0]);
+
+          auto task = [&rt, this, resolve]() {
+            flush_pending_reactive_queries(resolve);
+          };
+
+          _thread_pool->queueWork(task);
+
+          return {};
     }));
 
     return promise;
-    });
-}
-
-std::vector<jsi::PropNameID> DBHostObject::getPropertyNames(jsi::Runtime &_rt) {
-    std::vector<jsi::PropNameID> keys;
-    keys.reserve(function_map.size());
-    for (const auto &pair : function_map) {
+      });
+    }
+
+    std::vector<jsi::PropNameID> DBHostObject::getPropertyNames(jsi::Runtime &
+                                                                _rt) {
+      std::vector<jsi::PropNameID> keys;
+      keys.reserve(function_map.size());
+      for (const auto &pair : function_map) {
         keys.emplace_back(jsi::PropNameID::forUtf8(_rt, pair.first));
-    }
-    return keys;
-}
-
-jsi::Value DBHostObject::get(jsi::Runtime &_rt,
-                             const jsi::PropNameID &propNameID) {
-    auto name = propNameID.utf8(rt);
-    if (function_map.count(name) != 1) {
+      }
+      return keys;
+    }
+
+    jsi::Value DBHostObject::get(jsi::Runtime & _rt,
+                                 const jsi::PropNameID &propNameID) {
+      auto name = propNameID.utf8(rt);
+      if (function_map.count(name) != 1) {
         return HOST_STATIC_FN(name.c_str()) {
-            throw std::runtime_error(
-                "[op-sqlite] Function " + name +
-                " not implemented for current backend (libsql or sqlcipher)");
+          throw std::runtime_error(
+              "[op-sqlite] Function " + name +
+              " not implemented for current backend (libsql or sqlcipher)");
         });
-    }
-
-    return {rt, function_map[name]};
-}
-
-void DBHostObject::set(jsi::Runtime &_rt, const jsi::PropNameID &name,
-                       const jsi::Value &value) {
-    throw std::runtime_error("You cannot write to this object!");
-}
-
-void DBHostObject::invalidate() {
-<<<<<<< HEAD
-    invalidated = true;
-    _thread_pool->restartPool();
-=======
-  if(invalidated) {
-    return;
-  }
-  
-  invalidated = true;
-  _thread_pool->restartPool();
->>>>>>> 0054b9e2
-#ifdef OP_SQLITE_USE_LIBSQL
-    opsqlite_libsql_close(db);
-#else
-    if (db != nullptr) {
+      }
+
+      return {rt, function_map[name]};
+    }
+
+    void DBHostObject::set(jsi::Runtime & _rt, const jsi::PropNameID &name,
+                           const jsi::Value &value) {
+      throw std::runtime_error("You cannot write to this object!");
+    }
+
+    void DBHostObject::invalidate() {
+      if (invalidated) {
+        return;
+      }
+
+      invalidated = true;
+      _thread_pool->restartPool();
+#ifdef OP_SQLITE_USE_LIBSQL
+      opsqlite_libsql_close(db);
+#else
+      if (db != nullptr) {
         opsqlite_close(db);
         db = nullptr;
-    }
-#endif
-}
-
-DBHostObject::~DBHostObject() { invalidate(); }
-
-} // namespace opsqlite+      }
+#endif
+    }
+
+    DBHostObject::~DBHostObject() { invalidate(); }
+
+  } // namespace opsqlite