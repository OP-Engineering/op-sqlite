--- conflicted
+++ resolved
@@ -19,16 +19,13 @@
 typedef std::function<void(std::string dbName)> CommitCallback;
 typedef std::function<void(std::string dbName)> RollbackCallback;
 
-<<<<<<< HEAD
 std::string opsqlite_get_db_path(std::string const &db_name,
                                  std::string const &location);
 
-=======
 #ifdef OP_SQLITE_USE_SQLCIPHER
 BridgeResult opsqlite_open(std::string const &dbName, std::string const &dbPath,
                            std::string const &encryptionKey);
 #else
->>>>>>> b8439777
 BridgeResult opsqlite_open(std::string const &dbName,
                            std::string const &dbPath);
 #endif
