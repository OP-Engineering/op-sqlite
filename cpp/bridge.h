#ifndef bridge_h
#define bridge_h

#include "DumbHostObject.h"
#include "SmartHostObject.h"
#include "types.h"
#include "utils.h"
#include <sqlite3.h>
#include <vector>

namespace opsqlite {

namespace jsi = facebook::jsi;

<<<<<<< HEAD
BridgeResult sqliteOpenDb(std::string const dbName, std::string const dbPath,
                          std::string encryptionKey);
=======
BridgeResult sqlite_open(std::string const &dbName, std::string const &dbPath);
>>>>>>> 4ba6811a

BridgeResult sqlite_close(std::string const &dbName);

BridgeResult sqlite_remove(std::string const &dbName,
                           std::string const &docPath);

BridgeResult sqlite_attach(std::string const &mainDBName,
                           std::string const &docPath,
                           std::string const &databaseToAttach,
                           std::string const &alias);

BridgeResult sqlite_detach(std::string const &mainDBName,
                           std::string const &alias);

BridgeResult
sqlite_execute(std::string const &dbName, std::string const &query,
               const std::vector<JSVariant> *params,
               std::vector<DumbHostObject> *results,
               std::shared_ptr<std::vector<SmartHostObject>> metadatas);

BridgeResult sqlite_execute_literal(std::string const &dbName,
                                    std::string const &query);

void sqlite_close_all();

BridgeResult sqlite_register_update_hook(
    std::string const &dbName,
    std::function<void(std::string dbName, std::string tableName,
                       std::string operation, int rowId)> const callback);
BridgeResult sqlite_deregister_update_hook(std::string const &dbName);
BridgeResult sqlite_register_commit_hook(
    std::string const &dbName,
    std::function<void(std::string dbName)> const callback);
BridgeResult sqlite_deregister_commit_hook(std::string const &dbName);
BridgeResult sqlite_register_rollback_hook(
    std::string const &dbName,
    std::function<void(std::string dbName)> const callback);
BridgeResult sqlite_deregister_rollback_hook(std::string const &dbName);

sqlite3_stmt *sqlite_prepare_statement(std::string const &dbName,
                                       std::string const &query);

void sqlite_bind_statement(sqlite3_stmt *statement,
                           const std::vector<JSVariant> *params);

BridgeResult sqlite_execute_prepared_statement(
    std::string const &dbName, sqlite3_stmt *statement,
    std::vector<DumbHostObject> *results,
    std::shared_ptr<std::vector<SmartHostObject>> metadatas);
} // namespace opsqlite

#endif /* bridge_h */<|MERGE_RESOLUTION|>--- conflicted
+++ resolved
@@ -12,12 +12,8 @@
 
 namespace jsi = facebook::jsi;
 
-<<<<<<< HEAD
-BridgeResult sqliteOpenDb(std::string const dbName, std::string const dbPath,
-                          std::string encryptionKey);
-=======
-BridgeResult sqlite_open(std::string const &dbName, std::string const &dbPath);
->>>>>>> 4ba6811a
+BridgeResult sqlite_open(std::string const &dbName, std::string const &dbPath,
+                         std::string const &encryptionKey);
 
 BridgeResult sqlite_close(std::string const &dbName);
 
