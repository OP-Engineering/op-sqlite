import { NativeModules } from 'react-native';

declare global {
  function nativeCallSyncHook(): unknown;
  var __OPSQLiteProxy: object | undefined;
}

if (global.__OPSQLiteProxy == null) {
  const OPSQLiteModule = NativeModules.OPSQLite;

  if (OPSQLiteModule == null) {
    throw new Error('Base module not found. Maybe try rebuilding the app.');
  }

  // Check if we are running on-device (JSI)
  if (global.nativeCallSyncHook == null || OPSQLiteModule.install == null) {
    throw new Error(
      'Failed to install op-sqlite: React Native is not running on-device. OPSQLite can only be used when synchronous method invocations (JSI) are possible. If you are using a remote debugger (e.g. Chrome), switch to an on-device debugger (e.g. Flipper) instead.'
    );
  }

  // Call the synchronous blocking install() function
  const result = OPSQLiteModule.install();
  if (result !== true) {
    throw new Error(
      `Failed to install op-sqlite: The native OPSQLite Module could not be installed! Looks like something went wrong when installing JSI bindings: ${result}`
    );
  }

  // Check again if the constructor now exists. If not, throw an error.
  if (global.__OPSQLiteProxy == null) {
    throw new Error(
      'Failed to install op-sqlite, the native initializer function does not exist. Are you trying to use OPSQLite from different JS Runtimes?'
    );
  }
}

const proxy = global.__OPSQLiteProxy;
export const OPSQLite = proxy as ISQLite;

/**
 * Object returned by SQL Query executions {
 *  insertId: Represent the auto-generated row id if applicable
 *  rowsAffected: Number of affected rows if result of a update query
 *  message: if status === 1, here you will find error description
 *  rows: if status is undefined or 0 this object will contain the query results
 * }
 *
 * @interface QueryResult
 */
export type QueryResult = {
  insertId?: number;
  rowsAffected: number;
  rows?: {
    /** Raw array with all dataset */
    _array: any[];
    /** The lengh of the dataset */
    length: number;
    /** A convenience function to acess the index based the row object
     * @param idx the row index
     * @returns the row structure identified by column names
     */
    item: (idx: number) => any;
  };
  /**
   * Query metadata, avaliable only for select query results
   */
  metadata?: ColumnMetadata[];
};

/**
 * Column metadata
 * Describes some information about columns fetched by the query
 */
export type ColumnMetadata = {
  /** The name used for this column for this resultset */
  name: string;
  /** The declared column type for this column, when fetched directly from a table or a View resulting from a table column. "UNKNOWN" for dynamic values, like function returned ones. */
  type: string;
  /**
   * The index for this column for this resultset*/
  index: number;
};

/**
 * Allows the execution of bulk of sql commands
 * inside a transaction
 * If a single query must be executed many times with different arguments, its preferred
 * to declare it a single time, and use an array of array parameters.
 */
export type SQLBatchTuple = [string] | [string, Array<any> | Array<Array<any>>];

/**
 * status: 0 or undefined for correct execution, 1 for error
 * message: if status === 1, here you will find error description
 * rowsAffected: Number of affected rows if status == 0
 */
export type BatchQueryResult = {
  rowsAffected?: number;
};

/**
 * Result of loading a file and executing every line as a SQL command
 * Similar to BatchQueryResult
 */
export interface FileLoadResult extends BatchQueryResult {
  commands?: number;
}

export interface Transaction {
  commit: () => QueryResult;
  execute: (query: string, params?: any[]) => QueryResult;
  executeAsync: (
    query: string,
    params?: any[] | undefined
  ) => Promise<QueryResult>;
  rollback: () => QueryResult;
}

export interface PendingTransaction {
  /*
   * The start function should not throw or return a promise because the
   * queue just calls it and does not monitor for failures or completions.
   *
   * It should catch any errors and call the resolve or reject of the wrapping
   * promise when complete.
   *
   * It should also automatically commit or rollback the transaction if needed
   */
  start: () => void;
}

interface ISQLite {
  open: (
    dbName: string,
    location: string,
    inMemory: boolean,
    encryptionKey: string
  ) => void;
  close: (dbName: string) => void;
  delete: (dbName: string, location?: string) => void;
  attach: (
    mainDbName: string,
    dbNameToAttach: string,
    alias: string,
    location?: string
  ) => void;
  detach: (mainDbName: string, alias: string) => void;
  transaction: (
    dbName: string,
    fn: (tx: Transaction) => Promise<void>
  ) => Promise<void>;
  execute: (dbName: string, query: string, params?: any[]) => QueryResult;
  executeAsync: (
    dbName: string,
    query: string,
    params?: any[]
  ) => Promise<QueryResult>;
  executeBatch: (dbName: string, commands: SQLBatchTuple[]) => BatchQueryResult;
  executeBatchAsync: (
    dbName: string,
    commands: SQLBatchTuple[]
  ) => Promise<BatchQueryResult>;
  loadFile: (dbName: string, location: string) => Promise<FileLoadResult>;
}

const locks: Record<
  string,
  { queue: PendingTransaction[]; inProgress: boolean }
> = {};

// Enhance some host functions

// Add 'item' function to result object to allow the sqlite-storage typeorm driver to work
function enhanceQueryResult(result: QueryResult): void {
  // Add 'item' function to result object to allow the sqlite-storage typeorm driver to work
  if (result.rows == null) {
    result.rows = {
      _array: [],
      length: 0,
      item: (idx: number) => result.rows?._array[idx],
    };
  } else {
    result.rows.item = (idx: number) => result.rows?._array[idx];
  }
}

const _open = OPSQLite.open;
<<<<<<< HEAD
OPSQLite.open = (
  dbName: string,
  location: string = '',
  inMemory: boolean = false,
  encryptionKey: string = ''
) => {
  _open(dbName, location, inMemory, encryptionKey);
=======
OPSQLite.open = (dbName: string, location?: string, inMemory?: boolean) => {
  _open(dbName, location, !!inMemory);
>>>>>>> 263bb96e

  locks[dbName] = {
    queue: [],
    inProgress: false,
  };
};

const _close = OPSQLite.close;
OPSQLite.close = (dbName: string) => {
  _close(dbName);
  delete locks[dbName];
};

const _execute = OPSQLite.execute;
OPSQLite.execute = (
  dbName: string,
  query: string,
  params?: any[] | undefined
): QueryResult => {
  const sanitizedParams = params?.map((p) => {
    if (ArrayBuffer.isView(p)) {
      return p.buffer;
    }

    return p;
  });

  const result = _execute(dbName, query, sanitizedParams);
  enhanceQueryResult(result);
  return result;
};

const _executeAsync = OPSQLite.executeAsync;
OPSQLite.executeAsync = async (
  dbName: string,
  query: string,
  params?: any[] | undefined
): Promise<QueryResult> => {
  const sanitizedParams = params?.map((p) => {
    if (ArrayBuffer.isView(p)) {
      return p.buffer;
    }

    return p;
  });

  const res = await _executeAsync(dbName, query, sanitizedParams);
  enhanceQueryResult(res);
  return res;
};

OPSQLite.transaction = async (
  dbName: string,
  fn: (tx: Transaction) => Promise<void>
): Promise<void> => {
  if (!locks[dbName]) {
    throw Error(`SQLite Error: No lock found on db: ${dbName}`);
  }

  let isFinalized = false;

  // Local transaction context object implementation
  const execute = (query: string, params?: any[]): QueryResult => {
    if (isFinalized) {
      throw Error(
        `SQLite Error: Cannot execute query on finalized transaction: ${dbName}`
      );
    }
    return OPSQLite.execute(dbName, query, params);
  };

  const executeAsync = (query: string, params?: any[] | undefined) => {
    if (isFinalized) {
      throw Error(
        `SQLite Error: Cannot execute query on finalized transaction: ${dbName}`
      );
    }
    return OPSQLite.executeAsync(dbName, query, params);
  };

  const commit = () => {
    if (isFinalized) {
      throw Error(
        `SQLite Error: Cannot execute commit on finalized transaction: ${dbName}`
      );
    }
    const result = OPSQLite.execute(dbName, 'COMMIT');
    isFinalized = true;
    return result;
  };

  const rollback = () => {
    if (isFinalized) {
      throw Error(
        `SQLite Error: Cannot execute rollback on finalized transaction: ${dbName}`
      );
    }
    const result = OPSQLite.execute(dbName, 'ROLLBACK');
    isFinalized = true;
    return result;
  };

  async function run() {
    try {
      await OPSQLite.executeAsync(dbName, 'BEGIN TRANSACTION');

      await fn({
        commit,
        execute,
        executeAsync,
        rollback,
      });

      if (!isFinalized) {
        commit();
      }
    } catch (executionError) {
      if (!isFinalized) {
        try {
          rollback();
        } catch (rollbackError) {
          throw rollbackError;
        }
      }

      throw executionError;
    } finally {
      locks[dbName].inProgress = false;
      isFinalized = false;
      startNextTransaction(dbName);
    }
  }

  return await new Promise((resolve, reject) => {
    const tx: PendingTransaction = {
      start: () => {
        run().then(resolve).catch(reject);
      },
    };

    locks[dbName].queue.push(tx);
    startNextTransaction(dbName);
  });
};

const startNextTransaction = (dbName: string) => {
  if (!locks[dbName]) {
    throw Error(`Lock not found for db: ${dbName}`);
  }

  if (locks[dbName].inProgress) {
    // Transaction is already in process bail out
    return;
  }

  if (locks[dbName].queue.length) {
    locks[dbName].inProgress = true;
    const tx = locks[dbName].queue.shift();

    if (!tx) {
      throw new Error('Could not get a operation on datebase');
    }

    setImmediate(() => {
      tx.start();
    });
  }
};

export type OPSQLiteConnection = {
  close: () => void;
  delete: () => void;
  attach: (dbNameToAttach: string, alias: string, location?: string) => void;
  detach: (alias: string) => void;
  transaction: (fn: (tx: Transaction) => Promise<void>) => Promise<void>;
  execute: (query: string, params?: any[]) => QueryResult;
  executeAsync: (query: string, params?: any[]) => Promise<QueryResult>;
  executeBatch: (commands: SQLBatchTuple[]) => BatchQueryResult;
  executeBatchAsync: (commands: SQLBatchTuple[]) => Promise<BatchQueryResult>;
  loadFile: (location: string) => Promise<FileLoadResult>;
};

export const open = ({
  name,
  location = '',
  inMemory = false,
  encryptionKey = '',
}: {
  name: string;
  location?: string;
  inMemory?: boolean;
  encryptionKey?: string;
}): OPSQLiteConnection => {
  OPSQLite.open(name, location, inMemory, encryptionKey);

  return {
    close: () => OPSQLite.close(name),
    delete: () => OPSQLite.delete(name, location),
    attach: (dbNameToAttach: string, alias: string, location?: string) =>
      OPSQLite.attach(name, dbNameToAttach, alias, location),
    detach: (alias: string) => OPSQLite.detach(name, alias),
    transaction: (fn: (tx: Transaction) => Promise<void>) =>
      OPSQLite.transaction(name, fn),
    execute: (query: string, params?: any[] | undefined): QueryResult =>
      OPSQLite.execute(name, query, params),
    executeAsync: (
      query: string,
      params?: any[] | undefined
    ): Promise<QueryResult> => OPSQLite.executeAsync(name, query, params),
    executeBatch: (commands: SQLBatchTuple[]) =>
      OPSQLite.executeBatch(name, commands),
    executeBatchAsync: (commands: SQLBatchTuple[]) =>
      OPSQLite.executeBatchAsync(name, commands),
    loadFile: (location: string) => OPSQLite.loadFile(name, location),
  };
};<|MERGE_RESOLUTION|>--- conflicted
+++ resolved
@@ -186,7 +186,7 @@
 }
 
 const _open = OPSQLite.open;
-<<<<<<< HEAD
+
 OPSQLite.open = (
   dbName: string,
   location: string = '',
@@ -194,10 +194,6 @@
   encryptionKey: string = ''
 ) => {
   _open(dbName, location, inMemory, encryptionKey);
-=======
-OPSQLite.open = (dbName: string, location?: string, inMemory?: boolean) => {
-  _open(dbName, location, !!inMemory);
->>>>>>> 263bb96e
 
   locks[dbName] = {
     queue: [],
