--- conflicted
+++ resolved
@@ -10,25 +10,15 @@
     throw new Error('Base module not found. Maybe try rebuilding the app.');
   }
 
-<<<<<<< HEAD
-  // Check if we are running on-device (JSI)
-  if (OPSQLiteModule.install == null) {
-=======
   if (NativeOPSQLite.install == null) {
->>>>>>> 4027ba92
     throw new Error(
       'Failed to install op-sqlite: React Native is not running on-device. OPSQLite can only be used when synchronous method invocations (JSI) are possible. If you are using a remote debugger (e.g. Chrome), switch to an on-device debugger (e.g. Flipper) instead.'
     );
   }
 
   // Call the synchronous blocking install() function
-<<<<<<< HEAD
-  const installed = OPSQLiteModule.install();
-  if (!installed) {
-=======
   const result = NativeOPSQLite.install();
   if (result !== true) {
->>>>>>> 4027ba92
     throw new Error(
       `Failed to install op-sqlite: The native OPSQLite Module could not be installed! Looks like something went wrong when installing JSI bindings, check the native logs for more info`
     );
