import NativeOPSQLite from './NativeOPSQLite';

declare global {
  function nativeCallSyncHook(): unknown;
  var __OPSQLiteProxy: object | undefined;
}

if (global.__OPSQLiteProxy == null) {
  const OPSQLiteModule = NativeOPSQLite;

  if (OPSQLiteModule == null) {
    throw new Error('Base module not found. Maybe try rebuilding the app.');
  }

  // Check if we are running on-device (JSI)
  if (global.nativeCallSyncHook == null || OPSQLiteModule.install == null) {
    throw new Error(
      'Failed to install op-sqlite: React Native is not running on-device. OPSQLite can only be used when synchronous method invocations (JSI) are possible. If you are using a remote debugger (e.g. Chrome), switch to an on-device debugger (e.g. Flipper) instead.'
    );
  }

  // Call the synchronous blocking install() function
  const result = OPSQLiteModule.install();
  if (result !== true) {
    throw new Error(
      `Failed to install op-sqlite: The native OPSQLite Module could not be installed! Looks like something went wrong when installing JSI bindings: ${result}`
    );
  }

  // Check again if the constructor now exists. If not, throw an error.
  if (global.__OPSQLiteProxy == null) {
    throw new Error(
      'Failed to install op-sqlite, the native initializer function does not exist. Are you trying to use OPSQLite from different JS Runtimes?'
    );
  }
}

const proxy = global.__OPSQLiteProxy;
export const OPSQLite = proxy as ISQLite;

export const {
  // @ts-expect-error
  IOS_DOCUMENT_PATH,
  // @ts-expect-error
  IOS_LIBRARY_PATH,
  // @ts-expect-error
  ANDROID_DATABASE_PATH,
  // @ts-expect-error
  ANDROID_FILES_PATH,
  // @ts-expect-error
  ANDROID_EXTERNAL_FILES_PATH,
} = !!NativeOPSQLite.getConstants
  ? NativeOPSQLite.getConstants()
  : NativeOPSQLite;

/**
 * Object returned by SQL Query executions {
 *  insertId: Represent the auto-generated row id if applicable
 *  rowsAffected: Number of affected rows if result of a update query
 *  message: if status === 1, here you will find error description
 *  rows: if status is undefined or 0 this object will contain the query results
 * }
 *
 * @interface QueryResult
 */
export type QueryResult = {
  insertId?: number;
  rowsAffected: number;
  rows?: {
    /** Raw array with all dataset */
    _array: any[];
    /** The lengh of the dataset */
    length: number;
    /** A convenience function to acess the index based the row object
     * @param idx the row index
     * @returns the row structure identified by column names
     */
    item: (idx: number) => any;
  };
  /**
   * Query metadata, avaliable only for select query results
   */
  metadata?: ColumnMetadata[];
};

/**
 * Column metadata
 * Describes some information about columns fetched by the query
 */
export type ColumnMetadata = {
  /** The name used for this column for this resultset */
  name: string;
  /** The declared column type for this column, when fetched directly from a table or a View resulting from a table column. "UNKNOWN" for dynamic values, like function returned ones. */
  type: string;
  /**
   * The index for this column for this resultset*/
  index: number;
};

/**
 * Allows the execution of bulk of sql commands
 * inside a transaction
 * If a single query must be executed many times with different arguments, its preferred
 * to declare it a single time, and use an array of array parameters.
 */
export type SQLBatchTuple = [string] | [string, Array<any> | Array<Array<any>>];

export type UpdateHookOperation = 'INSERT' | 'DELETE' | 'UPDATE';

/**
 * status: 0 or undefined for correct execution, 1 for error
 * message: if status === 1, here you will find error description
 * rowsAffected: Number of affected rows if status == 0
 */
export type BatchQueryResult = {
  rowsAffected?: number;
};

/**
 * Result of loading a file and executing every line as a SQL command
 * Similar to BatchQueryResult
 */
export interface FileLoadResult extends BatchQueryResult {
  commands?: number;
}

export interface Transaction {
  commit: () => QueryResult;
  execute: (query: string, params?: any[]) => QueryResult;
  executeAsync: (
    query: string,
    params?: any[] | undefined
  ) => Promise<QueryResult>;
  rollback: () => QueryResult;
}

export interface PendingTransaction {
  /*
   * The start function should not throw or return a promise because the
   * queue just calls it and does not monitor for failures or completions.
   *
   * It should catch any errors and call the resolve or reject of the wrapping
   * promise when complete.
   *
   * It should also automatically commit or rollback the transaction if needed
   */
  start: () => void;
}

export type PreparedStatementObj = {
  bind: (params: any[]) => void;
  execute: () => QueryResult;
};

interface ISQLite {
  open: (dbName: string, location?: string) => void;
  close: (dbName: string) => void;
  delete: (dbName: string, location?: string) => void;
  attach: (
    mainDbName: string,
    dbNameToAttach: string,
    alias: string,
    location?: string
  ) => void;
  detach: (mainDbName: string, alias: string) => void;
  transaction: (
    dbName: string,
    fn: (tx: Transaction) => Promise<void>
  ) => Promise<void>;
  execute: (dbName: string, query: string, params?: any[]) => QueryResult;
  executeAsync: (
    dbName: string,
    query: string,
    params?: any[]
  ) => Promise<QueryResult>;
  executeBatch: (dbName: string, commands: SQLBatchTuple[]) => BatchQueryResult;
  executeBatchAsync: (
    dbName: string,
    commands: SQLBatchTuple[]
  ) => Promise<BatchQueryResult>;
  loadFile: (dbName: string, location: string) => Promise<FileLoadResult>;
  updateHook: (
    dbName: string,
    callback?:
      | ((params: {
          table: string;
          operation: UpdateHookOperation;
          row?: any;
          rowId: number;
        }) => void)
      | null
  ) => void;
  commitHook: (dbName: string, callback?: (() => void) | null) => void;
  rollbackHook: (dbName: string, callback?: (() => void) | null) => void;
  prepareStatement: (dbName: string, query: string) => PreparedStatementObj;
<<<<<<< HEAD
  loadExtension: (dbName: string, path: string, entryPoint?: string) => void;
=======
  executeRawAsync: (
    dbName: string,
    query: string,
    params?: any[]
  ) => Promise<any[]>;
>>>>>>> f71ef32c
}

const locks: Record<
  string,
  { queue: PendingTransaction[]; inProgress: boolean }
> = {};

// Enhance some host functions

// Add 'item' function to result object to allow the sqlite-storage typeorm driver to work
function enhanceQueryResult(result: QueryResult): void {
  // Add 'item' function to result object to allow the sqlite-storage typeorm driver to work
  if (result.rows == null) {
    result.rows = {
      _array: [],
      length: 0,
      item: (idx: number) => result.rows?._array[idx],
    };
  } else {
    result.rows.item = (idx: number) => result.rows?._array[idx];
  }
}

const _open = OPSQLite.open;
OPSQLite.open = (dbName: string, location?: string) => {
  _open(dbName, location);

  locks[dbName] = {
    queue: [],
    inProgress: false,
  };
};

const _close = OPSQLite.close;
OPSQLite.close = (dbName: string) => {
  _close(dbName);
  delete locks[dbName];
};

const _execute = OPSQLite.execute;
OPSQLite.execute = (
  dbName: string,
  query: string,
  params?: any[] | undefined
): QueryResult => {
  const sanitizedParams = params?.map((p) => {
    if (ArrayBuffer.isView(p)) {
      return p.buffer;
    }

    return p;
  });

  const result = _execute(dbName, query, sanitizedParams);
  enhanceQueryResult(result);
  return result;
};

const _executeAsync = OPSQLite.executeAsync;
OPSQLite.executeAsync = async (
  dbName: string,
  query: string,
  params?: any[] | undefined
): Promise<QueryResult> => {
  const sanitizedParams = params?.map((p) => {
    if (ArrayBuffer.isView(p)) {
      return p.buffer;
    }

    return p;
  });

  const res = await _executeAsync(dbName, query, sanitizedParams);
  enhanceQueryResult(res);
  return res;
};

OPSQLite.transaction = async (
  dbName: string,
  fn: (tx: Transaction) => Promise<void>
): Promise<void> => {
  if (!locks[dbName]) {
    throw Error(`SQLite Error: No lock found on db: ${dbName}`);
  }

  let isFinalized = false;

  // Local transaction context object implementation
  const execute = (query: string, params?: any[]): QueryResult => {
    if (isFinalized) {
      throw Error(
        `SQLite Error: Cannot execute query on finalized transaction: ${dbName}`
      );
    }
    return OPSQLite.execute(dbName, query, params);
  };

  const executeAsync = (query: string, params?: any[] | undefined) => {
    if (isFinalized) {
      throw Error(
        `SQLite Error: Cannot execute query on finalized transaction: ${dbName}`
      );
    }
    return OPSQLite.executeAsync(dbName, query, params);
  };

  const commit = () => {
    if (isFinalized) {
      throw Error(
        `SQLite Error: Cannot execute commit on finalized transaction: ${dbName}`
      );
    }
    const result = OPSQLite.execute(dbName, 'COMMIT');
    isFinalized = true;
    return result;
  };

  const rollback = () => {
    if (isFinalized) {
      throw Error(
        `SQLite Error: Cannot execute rollback on finalized transaction: ${dbName}`
      );
    }
    const result = OPSQLite.execute(dbName, 'ROLLBACK');
    isFinalized = true;
    return result;
  };

  async function run() {
    try {
      await OPSQLite.executeAsync(dbName, 'BEGIN TRANSACTION');

      await fn({
        commit,
        execute,
        executeAsync,
        rollback,
      });

      if (!isFinalized) {
        commit();
      }
    } catch (executionError) {
      if (!isFinalized) {
        try {
          rollback();
        } catch (rollbackError) {
          throw rollbackError;
        }
      }

      throw executionError;
    } finally {
      locks[dbName].inProgress = false;
      isFinalized = false;
      startNextTransaction(dbName);
    }
  }

  return await new Promise((resolve, reject) => {
    const tx: PendingTransaction = {
      start: () => {
        run().then(resolve).catch(reject);
      },
    };

    locks[dbName].queue.push(tx);
    startNextTransaction(dbName);
  });
};

const startNextTransaction = (dbName: string) => {
  if (!locks[dbName]) {
    throw Error(`Lock not found for db: ${dbName}`);
  }

  if (locks[dbName].inProgress) {
    // Transaction is already in process bail out
    return;
  }

  if (locks[dbName].queue.length) {
    locks[dbName].inProgress = true;
    const tx = locks[dbName].queue.shift();

    if (!tx) {
      throw new Error('Could not get a operation on datebase');
    }

    setImmediate(() => {
      tx.start();
    });
  }
};

export type OPSQLiteConnection = {
  close: () => void;
  delete: () => void;
  attach: (dbNameToAttach: string, alias: string, location?: string) => void;
  detach: (alias: string) => void;
  transaction: (fn: (tx: Transaction) => Promise<void>) => Promise<void>;
  execute: (query: string, params?: any[]) => QueryResult;
  executeAsync: (query: string, params?: any[]) => Promise<QueryResult>;
  executeBatch: (commands: SQLBatchTuple[]) => BatchQueryResult;
  executeBatchAsync: (commands: SQLBatchTuple[]) => Promise<BatchQueryResult>;
  loadFile: (location: string) => Promise<FileLoadResult>;
  updateHook: (
    callback:
      | ((params: {
          table: string;
          operation: UpdateHookOperation;
          row?: any;
          rowId: number;
        }) => void)
      | null
  ) => void;
  commitHook: (callback: (() => void) | null) => void;
  rollbackHook: (callback: (() => void) | null) => void;
  prepareStatement: (query: string) => PreparedStatementObj;
<<<<<<< HEAD
  loadExtension: (path: string, entryPoint?: string) => void;
=======
  executeRawAsync: (query: string, params?: any[]) => Promise<any[]>;
>>>>>>> f71ef32c
};

export const open = (options: {
  name: string;
  location?: string;
}): OPSQLiteConnection => {
  OPSQLite.open(options.name, options.location);

  return {
    close: () => OPSQLite.close(options.name),
    delete: () => OPSQLite.delete(options.name, options.location),
    attach: (dbNameToAttach: string, alias: string, location?: string) =>
      OPSQLite.attach(options.name, dbNameToAttach, alias, location),
    detach: (alias: string) => OPSQLite.detach(options.name, alias),
    transaction: (fn: (tx: Transaction) => Promise<void>) =>
      OPSQLite.transaction(options.name, fn),
    execute: (query: string, params?: any[] | undefined): QueryResult =>
      OPSQLite.execute(options.name, query, params),
    executeAsync: (
      query: string,
      params?: any[] | undefined
    ): Promise<QueryResult> =>
      OPSQLite.executeAsync(options.name, query, params),
    executeBatch: (commands: SQLBatchTuple[]) =>
      OPSQLite.executeBatch(options.name, commands),
    executeBatchAsync: (commands: SQLBatchTuple[]) =>
      OPSQLite.executeBatchAsync(options.name, commands),
    loadFile: (location: string) => OPSQLite.loadFile(options.name, location),
    updateHook: (callback) => OPSQLite.updateHook(options.name, callback),
    commitHook: (callback) => OPSQLite.commitHook(options.name, callback),
    rollbackHook: (callback) => OPSQLite.rollbackHook(options.name, callback),
    prepareStatement: (query) => OPSQLite.prepareStatement(options.name, query),
<<<<<<< HEAD
    loadExtension: (path, entryPoint) =>
      OPSQLite.loadExtension(options.name, path, entryPoint),
=======
    executeRawAsync: (query, params) =>
      OPSQLite.executeRawAsync(options.name, query, params),
>>>>>>> f71ef32c
  };
};<|MERGE_RESOLUTION|>--- conflicted
+++ resolved
@@ -193,15 +193,12 @@
   commitHook: (dbName: string, callback?: (() => void) | null) => void;
   rollbackHook: (dbName: string, callback?: (() => void) | null) => void;
   prepareStatement: (dbName: string, query: string) => PreparedStatementObj;
-<<<<<<< HEAD
   loadExtension: (dbName: string, path: string, entryPoint?: string) => void;
-=======
   executeRawAsync: (
     dbName: string,
     query: string,
     params?: any[]
   ) => Promise<any[]>;
->>>>>>> f71ef32c
 }
 
 const locks: Record<
@@ -421,11 +418,8 @@
   commitHook: (callback: (() => void) | null) => void;
   rollbackHook: (callback: (() => void) | null) => void;
   prepareStatement: (query: string) => PreparedStatementObj;
-<<<<<<< HEAD
   loadExtension: (path: string, entryPoint?: string) => void;
-=======
   executeRawAsync: (query: string, params?: any[]) => Promise<any[]>;
->>>>>>> f71ef32c
 };
 
 export const open = (options: {
@@ -458,12 +452,9 @@
     commitHook: (callback) => OPSQLite.commitHook(options.name, callback),
     rollbackHook: (callback) => OPSQLite.rollbackHook(options.name, callback),
     prepareStatement: (query) => OPSQLite.prepareStatement(options.name, query),
-<<<<<<< HEAD
     loadExtension: (path, entryPoint) =>
       OPSQLite.loadExtension(options.name, path, entryPoint),
-=======
     executeRawAsync: (query, params) =>
       OPSQLite.executeRawAsync(options.name, query, params),
->>>>>>> f71ef32c
   };
 };