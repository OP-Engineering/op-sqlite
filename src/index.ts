--- conflicted
+++ resolved
@@ -429,15 +429,11 @@
     executeBatch: (commands: SQLBatchTuple[]) =>
       OPSQLite.executeBatch(name, commands),
     executeBatchAsync: (commands: SQLBatchTuple[]) =>
-<<<<<<< HEAD
       OPSQLite.executeBatchAsync(name, commands),
     loadFile: (location: string) => OPSQLite.loadFile(name, location),
-=======
-      OPSQLite.executeBatchAsync(options.name, commands),
-    loadFile: (location: string) => OPSQLite.loadFile(options.name, location),
-    updateHook: (callback) => OPSQLite.updateHook(options.name, callback),
-    commitHook: (callback) => OPSQLite.commitHook(options.name, callback),
-    rollbackHook: (callback) => OPSQLite.rollbackHook(options.name, callback),
->>>>>>> 9dadd6f6
+    updateHook: (callback) => OPSQLite.updateHook(name, callback),
+    commitHook: (callback) => OPSQLite.commitHook(name, callback),
+    rollbackHook: (callback) => OPSQLite.rollbackHook(name, callback),
+
   };
 };