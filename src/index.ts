import { NativeModules } from 'react-native';

declare global {
  function nativeCallSyncHook(): unknown;
  var __OPSQLiteProxy: object | undefined;
}

if (global.__OPSQLiteProxy == null) {
  const OPSQLiteModule = NativeModules.OPSQLite;

  if (OPSQLiteModule == null) {
    throw new Error('Base module not found. Maybe try rebuilding the app.');
  }

  // Check if we are running on-device (JSI)
  if (global.nativeCallSyncHook == null || OPSQLiteModule.install == null) {
    throw new Error(
      'Failed to install op-sqlite: React Native is not running on-device. OPSQLite can only be used when synchronous method invocations (JSI) are possible. If you are using a remote debugger (e.g. Chrome), switch to an on-device debugger (e.g. Flipper) instead.'
    );
  }

  // Call the synchronous blocking install() function
  const result = OPSQLiteModule.install();
  if (result !== true) {
    throw new Error(
      `Failed to install op-sqlite: The native OPSQLite Module could not be installed! Looks like something went wrong when installing JSI bindings: ${result}`
    );
  }

  // Check again if the constructor now exists. If not, throw an error.
  if (global.__OPSQLiteProxy == null) {
    throw new Error(
      'Failed to install op-sqlite, the native initializer function does not exist. Are you trying to use OPSQLite from different JS Runtimes?'
    );
  }
}

const proxy = global.__OPSQLiteProxy;
export const OPSQLite = proxy as ISQLite;

export const {
  IOS_DOCUMENT_PATH,
  IOS_LIBRARY_PATH,
  ANDROID_DATABASE_PATH,
  ANDROID_FILES_PATH,
  ANDROID_EXTERNAL_FILES_PATH,
} = NativeModules.OPSQLite;

/**
 * Object returned by SQL Query executions {
 *  insertId: Represent the auto-generated row id if applicable
 *  rowsAffected: Number of affected rows if result of a update query
 *  message: if status === 1, here you will find error description
 *  rows: if status is undefined or 0 this object will contain the query results
 * }
 *
 * @interface QueryResult
 */
export type QueryResult = {
  insertId?: number;
  rowsAffected: number;
  rows?: {
    /** Raw array with all dataset */
    _array: any[];
    /** The lengh of the dataset */
    length: number;
    /** A convenience function to acess the index based the row object
     * @param idx the row index
     * @returns the row structure identified by column names
     */
    item: (idx: number) => any;
  };
  /**
   * Query metadata, avaliable only for select query results
   */
  metadata?: ColumnMetadata[];
};

/**
 * Column metadata
 * Describes some information about columns fetched by the query
 */
export type ColumnMetadata = {
  /** The name used for this column for this resultset */
  name: string;
  /** The declared column type for this column, when fetched directly from a table or a View resulting from a table column. "UNKNOWN" for dynamic values, like function returned ones. */
  type: string;
  /**
   * The index for this column for this resultset*/
  index: number;
};

/**
 * Allows the execution of bulk of sql commands
 * inside a transaction
 * If a single query must be executed many times with different arguments, its preferred
 * to declare it a single time, and use an array of array parameters.
 */
export type SQLBatchTuple = [string] | [string, Array<any> | Array<Array<any>>];

export type UpdateHookOperation = 'INSERT' | 'DELETE' | 'UPDATE';

/**
 * status: 0 or undefined for correct execution, 1 for error
 * message: if status === 1, here you will find error description
 * rowsAffected: Number of affected rows if status == 0
 */
export type BatchQueryResult = {
  rowsAffected?: number;
};

/**
 * Result of loading a file and executing every line as a SQL command
 * Similar to BatchQueryResult
 */
export interface FileLoadResult extends BatchQueryResult {
  commands?: number;
}

export interface Transaction {
  commit: () => QueryResult;
  execute: (query: string, params?: any[]) => QueryResult;
  executeAsync: (
    query: string,
    params?: any[] | undefined
  ) => Promise<QueryResult>;
  rollback: () => QueryResult;
}

export interface PendingTransaction {
  /*
   * The start function should not throw or return a promise because the
   * queue just calls it and does not monitor for failures or completions.
   *
   * It should catch any errors and call the resolve or reject of the wrapping
   * promise when complete.
   *
   * It should also automatically commit or rollback the transaction if needed
   */
  start: () => void;
}

interface ISQLite {
<<<<<<< HEAD
  open: (
    dbName: string,
    location: string,
    inMemory: boolean,
    encryptionKey: string
  ) => void;
=======
  open: (dbName: string, location?: string) => void;
>>>>>>> 78f78fba
  close: (dbName: string) => void;
  delete: (dbName: string, location?: string) => void;
  attach: (
    mainDbName: string,
    dbNameToAttach: string,
    alias: string,
    location?: string
  ) => void;
  detach: (mainDbName: string, alias: string) => void;
  transaction: (
    dbName: string,
    fn: (tx: Transaction) => Promise<void>
  ) => Promise<void>;
  execute: (dbName: string, query: string, params?: any[]) => QueryResult;
  executeAsync: (
    dbName: string,
    query: string,
    params?: any[]
  ) => Promise<QueryResult>;
  executeBatch: (dbName: string, commands: SQLBatchTuple[]) => BatchQueryResult;
  executeBatchAsync: (
    dbName: string,
    commands: SQLBatchTuple[]
  ) => Promise<BatchQueryResult>;
  loadFile: (dbName: string, location: string) => Promise<FileLoadResult>;
  updateHook: (
    dbName: string,
    callback?:
      | ((params: {
          table: string;
          operation: UpdateHookOperation;
          row?: any;
          rowId: number;
        }) => void)
      | null
  ) => void;
  commitHook: (dbName: string, callback?: (() => void) | null) => void;
  rollbackHook: (dbName: string, callback?: (() => void) | null) => void;
}

const locks: Record<
  string,
  { queue: PendingTransaction[]; inProgress: boolean }
> = {};

// Enhance some host functions

// Add 'item' function to result object to allow the sqlite-storage typeorm driver to work
function enhanceQueryResult(result: QueryResult): void {
  // Add 'item' function to result object to allow the sqlite-storage typeorm driver to work
  if (result.rows == null) {
    result.rows = {
      _array: [],
      length: 0,
      item: (idx: number) => result.rows?._array[idx],
    };
  } else {
    result.rows.item = (idx: number) => result.rows?._array[idx];
  }
}

const _open = OPSQLite.open;
<<<<<<< HEAD

OPSQLite.open = (
  dbName: string,
  location: string = '',
  inMemory: boolean = false,
  encryptionKey: string = ''
) => {
  _open(dbName, location, inMemory, encryptionKey);
=======
OPSQLite.open = (dbName: string, location?: string) => {
  _open(dbName, location);
>>>>>>> 78f78fba

  locks[dbName] = {
    queue: [],
    inProgress: false,
  };
};

const _close = OPSQLite.close;
OPSQLite.close = (dbName: string) => {
  _close(dbName);
  delete locks[dbName];
};

const _execute = OPSQLite.execute;
OPSQLite.execute = (
  dbName: string,
  query: string,
  params?: any[] | undefined
): QueryResult => {
  const sanitizedParams = params?.map((p) => {
    if (ArrayBuffer.isView(p)) {
      return p.buffer;
    }

    return p;
  });

  const result = _execute(dbName, query, sanitizedParams);
  enhanceQueryResult(result);
  return result;
};

const _executeAsync = OPSQLite.executeAsync;
OPSQLite.executeAsync = async (
  dbName: string,
  query: string,
  params?: any[] | undefined
): Promise<QueryResult> => {
  const sanitizedParams = params?.map((p) => {
    if (ArrayBuffer.isView(p)) {
      return p.buffer;
    }

    return p;
  });

  const res = await _executeAsync(dbName, query, sanitizedParams);
  enhanceQueryResult(res);
  return res;
};

OPSQLite.transaction = async (
  dbName: string,
  fn: (tx: Transaction) => Promise<void>
): Promise<void> => {
  if (!locks[dbName]) {
    throw Error(`SQLite Error: No lock found on db: ${dbName}`);
  }

  let isFinalized = false;

  // Local transaction context object implementation
  const execute = (query: string, params?: any[]): QueryResult => {
    if (isFinalized) {
      throw Error(
        `SQLite Error: Cannot execute query on finalized transaction: ${dbName}`
      );
    }
    return OPSQLite.execute(dbName, query, params);
  };

  const executeAsync = (query: string, params?: any[] | undefined) => {
    if (isFinalized) {
      throw Error(
        `SQLite Error: Cannot execute query on finalized transaction: ${dbName}`
      );
    }
    return OPSQLite.executeAsync(dbName, query, params);
  };

  const commit = () => {
    if (isFinalized) {
      throw Error(
        `SQLite Error: Cannot execute commit on finalized transaction: ${dbName}`
      );
    }
    const result = OPSQLite.execute(dbName, 'COMMIT');
    isFinalized = true;
    return result;
  };

  const rollback = () => {
    if (isFinalized) {
      throw Error(
        `SQLite Error: Cannot execute rollback on finalized transaction: ${dbName}`
      );
    }
    const result = OPSQLite.execute(dbName, 'ROLLBACK');
    isFinalized = true;
    return result;
  };

  async function run() {
    try {
      await OPSQLite.executeAsync(dbName, 'BEGIN TRANSACTION');

      await fn({
        commit,
        execute,
        executeAsync,
        rollback,
      });

      if (!isFinalized) {
        commit();
      }
    } catch (executionError) {
      if (!isFinalized) {
        try {
          rollback();
        } catch (rollbackError) {
          throw rollbackError;
        }
      }

      throw executionError;
    } finally {
      locks[dbName].inProgress = false;
      isFinalized = false;
      startNextTransaction(dbName);
    }
  }

  return await new Promise((resolve, reject) => {
    const tx: PendingTransaction = {
      start: () => {
        run().then(resolve).catch(reject);
      },
    };

    locks[dbName].queue.push(tx);
    startNextTransaction(dbName);
  });
};

const startNextTransaction = (dbName: string) => {
  if (!locks[dbName]) {
    throw Error(`Lock not found for db: ${dbName}`);
  }

  if (locks[dbName].inProgress) {
    // Transaction is already in process bail out
    return;
  }

  if (locks[dbName].queue.length) {
    locks[dbName].inProgress = true;
    const tx = locks[dbName].queue.shift();

    if (!tx) {
      throw new Error('Could not get a operation on datebase');
    }

    setImmediate(() => {
      tx.start();
    });
  }
};

export type OPSQLiteConnection = {
  close: () => void;
  delete: () => void;
  attach: (dbNameToAttach: string, alias: string, location?: string) => void;
  detach: (alias: string) => void;
  transaction: (fn: (tx: Transaction) => Promise<void>) => Promise<void>;
  execute: (query: string, params?: any[]) => QueryResult;
  executeAsync: (query: string, params?: any[]) => Promise<QueryResult>;
  executeBatch: (commands: SQLBatchTuple[]) => BatchQueryResult;
  executeBatchAsync: (commands: SQLBatchTuple[]) => Promise<BatchQueryResult>;
  loadFile: (location: string) => Promise<FileLoadResult>;
  updateHook: (
    callback:
      | ((params: {
          table: string;
          operation: UpdateHookOperation;
          row?: any;
          rowId: number;
        }) => void)
      | null
  ) => void;
  commitHook: (callback: (() => void) | null) => void;
  rollbackHook: (callback: (() => void) | null) => void;
};

export const open = ({
  name,
  location = '',
  inMemory = false,
  encryptionKey = '',
}: {
  name: string;
  location?: string;
<<<<<<< HEAD
  inMemory?: boolean;
  encryptionKey?: string;
}): OPSQLiteConnection => {
  OPSQLite.open(name, location, inMemory, encryptionKey);
=======
}): OPSQLiteConnection => {
  OPSQLite.open(options.name, options.location);
>>>>>>> 78f78fba

  return {
    close: () => OPSQLite.close(name),
    delete: () => OPSQLite.delete(name, location),
    attach: (dbNameToAttach: string, alias: string, location?: string) =>
      OPSQLite.attach(name, dbNameToAttach, alias, location),
    detach: (alias: string) => OPSQLite.detach(name, alias),
    transaction: (fn: (tx: Transaction) => Promise<void>) =>
      OPSQLite.transaction(name, fn),
    execute: (query: string, params?: any[] | undefined): QueryResult =>
      OPSQLite.execute(name, query, params),
    executeAsync: (
      query: string,
      params?: any[] | undefined
    ): Promise<QueryResult> => OPSQLite.executeAsync(name, query, params),
    executeBatch: (commands: SQLBatchTuple[]) =>
      OPSQLite.executeBatch(name, commands),
    executeBatchAsync: (commands: SQLBatchTuple[]) =>
      OPSQLite.executeBatchAsync(name, commands),
    loadFile: (location: string) => OPSQLite.loadFile(name, location),
    updateHook: (callback) => OPSQLite.updateHook(name, callback),
    commitHook: (callback) => OPSQLite.commitHook(name, callback),
    rollbackHook: (callback) => OPSQLite.rollbackHook(name, callback),

  };
};<|MERGE_RESOLUTION|>--- conflicted
+++ resolved
@@ -141,16 +141,7 @@
 }
 
 interface ISQLite {
-<<<<<<< HEAD
-  open: (
-    dbName: string,
-    location: string,
-    inMemory: boolean,
-    encryptionKey: string
-  ) => void;
-=======
-  open: (dbName: string, location?: string) => void;
->>>>>>> 78f78fba
+  open: (dbName: string, location: string | undefined, encryptionKey: string) => void;
   close: (dbName: string) => void;
   delete: (dbName: string, location?: string) => void;
   attach: (
@@ -213,19 +204,8 @@
 }
 
 const _open = OPSQLite.open;
-<<<<<<< HEAD
-
-OPSQLite.open = (
-  dbName: string,
-  location: string = '',
-  inMemory: boolean = false,
-  encryptionKey: string = ''
-) => {
-  _open(dbName, location, inMemory, encryptionKey);
-=======
-OPSQLite.open = (dbName: string, location?: string) => {
-  _open(dbName, location);
->>>>>>> 78f78fba
+OPSQLite.open = (dbName: string, location: string | undefined, encryptionKey: string) => {
+  _open(dbName, location, encryptionKey);
 
   locks[dbName] = {
     queue: [],
@@ -422,21 +402,14 @@
 
 export const open = ({
   name,
-  location = '',
-  inMemory = false,
+  location,
   encryptionKey = '',
 }: {
   name: string;
   location?: string;
-<<<<<<< HEAD
-  inMemory?: boolean;
   encryptionKey?: string;
 }): OPSQLiteConnection => {
-  OPSQLite.open(name, location, inMemory, encryptionKey);
-=======
-}): OPSQLiteConnection => {
-  OPSQLite.open(options.name, options.location);
->>>>>>> 78f78fba
+  OPSQLite.open(name, location, encryptionKey);
 
   return {
     close: () => OPSQLite.close(name),
